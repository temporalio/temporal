// The MIT License
//
// Copyright (c) 2020 Temporal Technologies Inc.  All rights reserved.
//
// Copyright (c) 2020 Uber Technologies, Inc.
//
// Permission is hereby granted, free of charge, to any person obtaining a copy
// of this software and associated documentation files (the "Software"), to deal
// in the Software without restriction, including without limitation the rights
// to use, copy, modify, merge, publish, distribute, sublicense, and/or sell
// copies of the Software, and to permit persons to whom the Software is
// furnished to do so, subject to the following conditions:
//
// The above copyright notice and this permission notice shall be included in
// all copies or substantial portions of the Software.
//
// THE SOFTWARE IS PROVIDED "AS IS", WITHOUT WARRANTY OF ANY KIND, EXPRESS OR
// IMPLIED, INCLUDING BUT NOT LIMITED TO THE WARRANTIES OF MERCHANTABILITY,
// FITNESS FOR A PARTICULAR PURPOSE AND NONINFRINGEMENT. IN NO EVENT SHALL THE
// AUTHORS OR COPYRIGHT HOLDERS BE LIABLE FOR ANY CLAIM, DAMAGES OR OTHER
// LIABILITY, WHETHER IN AN ACTION OF CONTRACT, TORT OR OTHERWISE, ARISING FROM,
// OUT OF OR IN CONNECTION WITH THE SOFTWARE OR THE USE OR OTHER DEALINGS IN
// THE SOFTWARE.

package matching

import (
	"context"
	"errors"
	"fmt"
	"math/rand"
	"sync"
	"testing"
	"time"

	"github.com/emirpasic/gods/maps/treemap"
	godsutils "github.com/emirpasic/gods/utils"
	"github.com/pborman/uuid"
	"github.com/stretchr/testify/assert"
	"github.com/stretchr/testify/require"
	"github.com/stretchr/testify/suite"
	"github.com/uber-go/tally/v4"
	commandpb "go.temporal.io/api/command/v1"
	commonpb "go.temporal.io/api/common/v1"
	enumspb "go.temporal.io/api/enums/v1"
	historypb "go.temporal.io/api/history/v1"
	querypb "go.temporal.io/api/query/v1"
	"go.temporal.io/api/serviceerror"
	taskqueuepb "go.temporal.io/api/taskqueue/v1"
	"go.temporal.io/api/workflowservice/v1"
	clockspb "go.temporal.io/server/api/clock/v1"
	"go.temporal.io/server/api/historyservice/v1"
	"go.temporal.io/server/api/historyservicemock/v1"
	"go.temporal.io/server/api/matchingservice/v1"
	"go.temporal.io/server/api/matchingservicemock/v1"
	persistencespb "go.temporal.io/server/api/persistence/v1"
	taskqueuespb "go.temporal.io/server/api/taskqueue/v1"
	tokenspb "go.temporal.io/server/api/token/v1"
	"go.temporal.io/server/common"
	"go.temporal.io/server/common/clock"
	hlc "go.temporal.io/server/common/clock/hybrid_logical_clock"
	"go.temporal.io/server/common/cluster"
	"go.temporal.io/server/common/cluster/clustertest"
	"go.temporal.io/server/common/collection"
	"go.temporal.io/server/common/dynamicconfig"
	"go.temporal.io/server/common/log"
	"go.temporal.io/server/common/log/tag"
	"go.temporal.io/server/common/membership"
	"go.temporal.io/server/common/metrics"
	"go.temporal.io/server/common/metrics/metricstest"
	"go.temporal.io/server/common/namespace"
	"go.temporal.io/server/common/payload"
	"go.temporal.io/server/common/payloads"
	"go.temporal.io/server/common/persistence"
	"go.temporal.io/server/common/persistence/visibility/manager"
	"go.temporal.io/server/common/primitives"
	"go.temporal.io/server/common/primitives/timestamp"
	"go.temporal.io/server/common/quotas"
	serviceerrors "go.temporal.io/server/common/serviceerror"
	"go.temporal.io/server/common/tqid"
	"go.temporal.io/server/common/worker_versioning"
	"go.temporal.io/server/service/history/consts"
	"go.uber.org/mock/gomock"
	"google.golang.org/protobuf/types/known/durationpb"
	"google.golang.org/protobuf/types/known/timestamppb"
	"google.golang.org/protobuf/types/known/wrapperspb"
)

// static error used in tests
var randomTestError = errors.New("random error")

type (
	matchingEngineSuite struct {
		suite.Suite
		*require.Assertions
		controller            *gomock.Controller
		mockHistoryClient     *historyservicemock.MockHistoryServiceClient
		mockMatchingClient    *matchingservicemock.MockMatchingServiceClient
		ns                    *namespace.Namespace
		mockNamespaceCache    *namespace.MockRegistry
		mockVisibilityManager *manager.MockVisibilityManager
		mockHostInfoProvider  *membership.MockHostInfoProvider
		mockServiceResolver   *membership.MockServiceResolver
		hostInfoForResolver   membership.HostInfo

		matchingEngine *matchingEngineImpl
		taskManager    *testTaskManager
		logger         log.Logger
		sync.Mutex
	}
)

const (
	matchingTestNamespace = "matching-test"
)

func createTestMatchingEngine(
	controller *gomock.Controller,
	config *Config,
	matchingClient matchingservice.MatchingServiceClient,
	namespaceRegistry namespace.Registry,
) *matchingEngineImpl {
	logger := log.NewTestLogger()
	tm := newTestTaskManager(logger)
	mockVisibilityManager := manager.NewMockVisibilityManager(controller)
	mockVisibilityManager.EXPECT().Close().AnyTimes()
	mockHistoryClient := historyservicemock.NewMockHistoryServiceClient(controller)
	mockHistoryClient.EXPECT().IsWorkflowTaskValid(gomock.Any(), gomock.Any()).Return(&historyservice.IsWorkflowTaskValidResponse{IsValid: true}, nil).AnyTimes()
	mockHistoryClient.EXPECT().IsActivityTaskValid(gomock.Any(), gomock.Any()).Return(&historyservice.IsActivityTaskValidResponse{IsValid: true}, nil).AnyTimes()
	mockHostInfoProvider := membership.NewMockHostInfoProvider(controller)
	hostInfo := membership.NewHostInfoFromAddress("self")
	mockHostInfoProvider.EXPECT().HostInfo().Return(hostInfo).AnyTimes()
	mockServiceResolver := membership.NewMockServiceResolver(controller)
	mockServiceResolver.EXPECT().Lookup(gomock.Any()).Return(hostInfo, nil).AnyTimes()
	mockServiceResolver.EXPECT().AddListener(gomock.Any(), gomock.Any()).AnyTimes()
	mockServiceResolver.EXPECT().RemoveListener(gomock.Any()).AnyTimes()
	return newMatchingEngine(config, tm, mockHistoryClient, logger, namespaceRegistry, matchingClient, mockVisibilityManager, mockHostInfoProvider, mockServiceResolver)
}

func createMockNamespaceCache(controller *gomock.Controller, nsName namespace.Name) (*namespace.Namespace, *namespace.MockRegistry) {
	ns := namespace.NewLocalNamespaceForTest(&persistencespb.NamespaceInfo{Name: nsName.String()}, nil, "")
	mockNamespaceCache := namespace.NewMockRegistry(controller)
	mockNamespaceCache.EXPECT().GetNamespaceByID(gomock.Any()).Return(ns, nil).AnyTimes()
	mockNamespaceCache.EXPECT().GetNamespaceName(gomock.Any()).Return(ns.Name(), nil).AnyTimes()
	return ns, mockNamespaceCache
}

func TestMatchingEngineSuite(t *testing.T) {
	s := new(matchingEngineSuite)
	suite.Run(t, s)
}

func (s *matchingEngineSuite) SetupSuite() {
}

func (s *matchingEngineSuite) TearDownSuite() {
}

func (s *matchingEngineSuite) SetupTest() {
	s.Assertions = require.New(s.T())
	s.logger = log.NewTestLogger()
	s.Lock()
	defer s.Unlock()
	s.controller = gomock.NewController(s.T())
	s.mockHistoryClient = historyservicemock.NewMockHistoryServiceClient(s.controller)
	s.mockMatchingClient = matchingservicemock.NewMockMatchingServiceClient(s.controller)
	s.mockMatchingClient.EXPECT().GetTaskQueueUserData(gomock.Any(), gomock.Any()).
		Return(&matchingservice.GetTaskQueueUserDataResponse{}, nil).AnyTimes()
	s.mockMatchingClient.EXPECT().UpdateTaskQueueUserData(gomock.Any(), gomock.Any()).
		Return(&matchingservice.UpdateTaskQueueUserDataResponse{}, nil).AnyTimes()
	s.mockMatchingClient.EXPECT().ReplicateTaskQueueUserData(gomock.Any(), gomock.Any()).
		Return(&matchingservice.ReplicateTaskQueueUserDataResponse{}, nil).AnyTimes()
	s.mockMatchingClient.EXPECT().ForceLoadTaskQueuePartition(gomock.Any(), gomock.Any()).
		Return(&matchingservice.ForceLoadTaskQueuePartitionResponse{WasUnloaded: true}, nil).AnyTimes()
	s.taskManager = newTestTaskManager(s.logger)
	s.ns, s.mockNamespaceCache = createMockNamespaceCache(s.controller, matchingTestNamespace)
	s.mockVisibilityManager = manager.NewMockVisibilityManager(s.controller)
	s.mockVisibilityManager.EXPECT().Close().AnyTimes()
	s.mockHostInfoProvider = membership.NewMockHostInfoProvider(s.controller)
	hostInfo := membership.NewHostInfoFromAddress("self")
	s.hostInfoForResolver = hostInfo
	s.mockHostInfoProvider.EXPECT().HostInfo().Return(hostInfo).AnyTimes()
	s.mockServiceResolver = membership.NewMockServiceResolver(s.controller)
	s.mockServiceResolver.EXPECT().Lookup(gomock.Any()).DoAndReturn(func(string) (membership.HostInfo, error) {
		return s.hostInfoForResolver, nil
	}).AnyTimes()
	s.mockServiceResolver.EXPECT().AddListener(gomock.Any(), gomock.Any()).AnyTimes()
	s.mockServiceResolver.EXPECT().RemoveListener(gomock.Any()).AnyTimes()

	s.matchingEngine = s.newMatchingEngine(defaultTestConfig(), s.taskManager)
	s.matchingEngine.Start()
}

func (s *matchingEngineSuite) TearDownTest() {
	s.matchingEngine.Stop()
	s.controller.Finish()
}

func (s *matchingEngineSuite) newMatchingEngine(
	config *Config, taskMgr persistence.TaskManager,
) *matchingEngineImpl {
	return newMatchingEngine(config, taskMgr, s.mockHistoryClient, s.logger, s.mockNamespaceCache, s.mockMatchingClient, s.mockVisibilityManager,
		s.mockHostInfoProvider, s.mockServiceResolver)
}

func newMatchingEngine(
	config *Config, taskMgr persistence.TaskManager, mockHistoryClient historyservice.HistoryServiceClient,
	logger log.Logger, mockNamespaceCache namespace.Registry, mockMatchingClient matchingservice.MatchingServiceClient,
	mockVisibilityManager manager.VisibilityManager, mockHostInfoProvider membership.HostInfoProvider, mockServiceResolver membership.ServiceResolver,
) *matchingEngineImpl {
	return &matchingEngineImpl{
		taskManager:   taskMgr,
		historyClient: mockHistoryClient,
		partitions:    make(map[tqid.PartitionKey]taskQueuePartitionManager),
		gaugeMetrics: gaugeMetrics{
			loadedTaskQueueFamilyCount:    make(map[taskQueueCounterKey]int),
			loadedTaskQueueCount:          make(map[taskQueueCounterKey]int),
			loadedTaskQueuePartitionCount: make(map[taskQueueCounterKey]int),
			loadedPhysicalTaskQueueCount:  make(map[taskQueueCounterKey]int),
		},
		queryResults:                  collection.NewSyncMap[string, chan *queryResult](),
		logger:                        logger,
		throttledLogger:               log.ThrottledLogger(logger),
		metricsHandler:                metrics.NoopMetricsHandler,
		matchingRawClient:             mockMatchingClient,
		tokenSerializer:               common.NewProtoTaskTokenSerializer(),
		config:                        config,
		namespaceRegistry:             mockNamespaceCache,
		hostInfoProvider:              mockHostInfoProvider,
		serviceResolver:               mockServiceResolver,
		membershipChangedCh:           make(chan *membership.ChangedEvent, 1),
		clusterMeta:                   clustertest.NewMetadataForTest(cluster.NewTestClusterMetadataConfig(false, true)),
		timeSource:                    clock.NewRealTimeSource(),
		visibilityManager:             mockVisibilityManager,
		nexusEndpointsOwnershipLostCh: make(chan struct{}),
	}
}

func (s *matchingEngineSuite) newPartitionManager(prtn tqid.Partition, config *Config) taskQueuePartitionManager {
	tqConfig := newTaskQueueConfig(prtn.TaskQueue(), config, matchingTestNamespace)

	logger, _, metricsHandler := s.matchingEngine.loggerAndMetricsForPartition(matchingTestNamespace, prtn, tqConfig)
	pm, err := newTaskQueuePartitionManager(s.matchingEngine, s.ns, prtn, tqConfig, logger, logger, metricsHandler, &mockUserDataManager{})
	s.Require().NoError(err)
	return pm
}

func (s *matchingEngineSuite) TestAckManager() {
	backlogMgr := newBacklogMgr(s.controller, false)
	m := newAckManager(backlogMgr)

	m.setAckLevel(100)
	s.EqualValues(100, m.getAckLevel())
	s.EqualValues(100, m.getReadLevel())
	const t1 = 200
	const t2 = 220
	const t3 = 320
	const t4 = 340
	const t5 = 360
	const t6 = 380

	m.addTask(t1)
	// Increment the backlog so that we don't under-count
	// this happens since we decrease the counter on completion of a task
	backlogMgr.db.updateApproximateBacklogCount(1)
	s.EqualValues(100, m.getAckLevel())
	s.EqualValues(t1, m.getReadLevel())

	m.addTask(t2)
	backlogMgr.db.updateApproximateBacklogCount(1)
	s.EqualValues(100, m.getAckLevel())
	s.EqualValues(t2, m.getReadLevel())

	m.completeTask(t2)
	s.EqualValues(100, m.getAckLevel())
	s.EqualValues(t2, m.getReadLevel())

	m.completeTask(t1)
	s.EqualValues(t2, m.getAckLevel())
	s.EqualValues(t2, m.getReadLevel())

	m.setAckLevel(300)
	s.EqualValues(300, m.getAckLevel())
	s.EqualValues(300, m.getReadLevel())

	m.addTask(t3)
	backlogMgr.db.updateApproximateBacklogCount(1)
	s.EqualValues(300, m.getAckLevel())
	s.EqualValues(t3, m.getReadLevel())

	m.addTask(t4)
	backlogMgr.db.updateApproximateBacklogCount(1)
	s.EqualValues(300, m.getAckLevel())
	s.EqualValues(t4, m.getReadLevel())

	m.completeTask(t3)
	s.EqualValues(t3, m.getAckLevel())
	s.EqualValues(t4, m.getReadLevel())

	m.completeTask(t4)
	s.EqualValues(t4, m.getAckLevel())
	s.EqualValues(t4, m.getReadLevel())

	m.setReadLevel(t5)
	s.EqualValues(t5, m.getReadLevel())

	m.setAckLevel(t5)
	m.setReadLevelAfterGap(t6)
	s.EqualValues(t6, m.getReadLevel())
	s.EqualValues(t6, m.getAckLevel())
}

func (s *matchingEngineSuite) TestAckManager_Sort() {
	backlogMgr := newBacklogMgr(s.controller, false)
	m := newAckManager(backlogMgr)

	const t0 = 100
	m.setAckLevel(t0)
	s.EqualValues(t0, m.getAckLevel())
	s.EqualValues(t0, m.getReadLevel())
	const t1 = 200
	const t2 = 220
	const t3 = 320
	const t4 = 340
	const t5 = 360

	m.addTask(t1)
	m.addTask(t2)
	m.addTask(t3)
	m.addTask(t4)
	m.addTask(t5)

	// Increment the backlog so that we don't under-count
	// this happens since we decrease the counter on completion of a task
	backlogMgr.db.updateApproximateBacklogCount(5)

	m.completeTask(t2)
	s.EqualValues(t0, m.getAckLevel())

	m.completeTask(t1)
	s.EqualValues(t2, m.getAckLevel())

	m.completeTask(t5)
	s.EqualValues(t2, m.getAckLevel())

	m.completeTask(t4)
	s.EqualValues(t2, m.getAckLevel())

	m.completeTask(t3)
	s.EqualValues(t5, m.getAckLevel())
}

func (s *matchingEngineSuite) TestPollActivityTaskQueuesEmptyResult() {
	s.PollForTasksEmptyResultTest(context.Background(), enumspb.TASK_QUEUE_TYPE_ACTIVITY)
}

func (s *matchingEngineSuite) TestPollWorkflowTaskQueuesEmptyResult() {
	s.PollForTasksEmptyResultTest(context.Background(), enumspb.TASK_QUEUE_TYPE_WORKFLOW)
}

func (s *matchingEngineSuite) TestPollActivityTaskQueuesEmptyResultWithShortContext() {
	shortContextTimeout := returnEmptyTaskTimeBudget + 10*time.Millisecond
	callContext, cancel := context.WithTimeout(context.Background(), shortContextTimeout)
	defer cancel()
	s.PollForTasksEmptyResultTest(callContext, enumspb.TASK_QUEUE_TYPE_ACTIVITY)
}

func (s *matchingEngineSuite) TestPollWorkflowTaskQueuesEmptyResultWithShortContext() {
	shortContextTimeout := returnEmptyTaskTimeBudget + 10*time.Millisecond
	callContext, cancel := context.WithTimeout(context.Background(), shortContextTimeout)
	defer cancel()
	s.PollForTasksEmptyResultTest(callContext, enumspb.TASK_QUEUE_TYPE_WORKFLOW)
}

func (s *matchingEngineSuite) PollForTasksEmptyResultTest(callContext context.Context, taskType enumspb.TaskQueueType) {
	s.matchingEngine.config.RangeSize = 2 // to test that range is not updated without tasks
	if _, ok := callContext.Deadline(); !ok {
		s.matchingEngine.config.LongPollExpirationInterval = dynamicconfig.GetDurationPropertyFnFilteredByTaskQueue(10 * time.Millisecond)
	}

	namespaceId := uuid.New()
	tl := "makeToast"
	identity := "selfDrivingToaster"

	taskQueue := &taskqueuepb.TaskQueue{
		Name: tl,
		Kind: enumspb.TASK_QUEUE_KIND_NORMAL,
	}
	var taskQueueType enumspb.TaskQueueType
	tlID := newUnversionedRootQueueKey(namespaceId, tl, taskType)
	const pollCount = 10
	for i := 0; i < pollCount; i++ {
		if taskType == enumspb.TASK_QUEUE_TYPE_ACTIVITY {
			pollResp, err := s.matchingEngine.PollActivityTaskQueue(callContext, &matchingservice.PollActivityTaskQueueRequest{
				NamespaceId: namespaceId,
				PollRequest: &workflowservice.PollActivityTaskQueueRequest{
					TaskQueue: taskQueue,
					Identity:  identity,
				},
			}, metrics.NoopMetricsHandler)
			s.NoError(err)
			s.Equal(emptyPollActivityTaskQueueResponse, pollResp)

			taskQueueType = enumspb.TASK_QUEUE_TYPE_ACTIVITY
		} else {
			resp, err := s.matchingEngine.PollWorkflowTaskQueue(callContext, &matchingservice.PollWorkflowTaskQueueRequest{
				NamespaceId: namespaceId,
				PollRequest: &workflowservice.PollWorkflowTaskQueueRequest{
					TaskQueue: taskQueue,
					Identity:  identity,
				},
			}, metrics.NoopMetricsHandler)
			s.NoError(err)
			s.Equal(emptyPollWorkflowTaskQueueResponse, resp)

			taskQueueType = enumspb.TASK_QUEUE_TYPE_WORKFLOW
		}
		select {
		case <-callContext.Done():
			s.FailNow("Call context has expired.")
		default:
		}
		// check the poller information
		descResp, err := s.matchingEngine.DescribeTaskQueue(context.Background(), &matchingservice.DescribeTaskQueueRequest{
			NamespaceId: namespaceId,
			DescRequest: &workflowservice.DescribeTaskQueueRequest{
				TaskQueue:              taskQueue,
				TaskQueueType:          taskQueueType,
				IncludeTaskQueueStatus: false,
			},
		})
		s.NoError(err)
		s.Equal(1, len(descResp.DescResponse.Pollers))
		s.Equal(identity, descResp.DescResponse.Pollers[0].GetIdentity())
		s.NotEmpty(descResp.DescResponse.Pollers[0].GetLastAccessTime())
		s.Nil(descResp.DescResponse.GetTaskQueueStatus())
	}
	s.EqualValues(1, s.taskManager.getQueueManager(tlID).RangeID())
}

func (s *matchingEngineSuite) TestOnlyUnloadMatchingInstance() {
	prtn := newRootPartition(
		uuid.New(),
		"makeToast",
		enumspb.TASK_QUEUE_TYPE_ACTIVITY)
	tqm, _, err := s.matchingEngine.getTaskQueuePartitionManager(context.Background(), prtn, true, loadCauseUnspecified)
	s.Require().NoError(err)

	tqm2 := s.newPartitionManager(prtn, s.matchingEngine.config)

	// try to unload a different tqm instance with the same taskqueue ID
	s.matchingEngine.unloadTaskQueuePartition(tqm2, unloadCauseUnspecified)

	got, _, err := s.matchingEngine.getTaskQueuePartitionManager(context.Background(), prtn, true, loadCauseUnspecified)
	s.Require().NoError(err)
	s.Require().Same(tqm, got,
		"Unload call with non-matching taskQueuePartitionManager should not cause unload")

	// this time unload the right tqm
	s.matchingEngine.unloadTaskQueuePartition(tqm, unloadCauseUnspecified)

	got, _, err = s.matchingEngine.getTaskQueuePartitionManager(context.Background(), prtn, true, loadCauseUnspecified)
	s.Require().NoError(err)
	s.Require().NotSame(tqm, got,
		"Unload call with matching incarnation should have caused unload")
}

func (s *matchingEngineSuite) TestFailAddTaskWithHistoryExhausted() {
	tqName := "testFailAddTaskWithHistoryExhausted"
	historyError := consts.ErrResourceExhaustedBusyWorkflow
	s.testFailAddTaskWithHistoryError(tqName, false, historyError, nil)
}

func (s *matchingEngineSuite) TestFailAddTaskWithHistoryError() {
	historyError := serviceerror.NewInternal("nothing to start")
	tqName := "testFailAddTaskWithHistoryError"
	s.testFailAddTaskWithHistoryError(tqName, true, historyError, nil) // expectedError shall be nil since history drops the task
}

func (s *matchingEngineSuite) testFailAddTaskWithHistoryError(
	tqName string,
	expectSyncMatch bool,
	recordError error,
	expectedError error,
) {
	namespaceID := namespace.ID(uuid.New())
	identity := "identity"

	stickyTaskQueue := &taskqueuepb.TaskQueue{Name: tqName, Kind: enumspb.TASK_QUEUE_KIND_STICKY}

	s.matchingEngine.config.LongPollExpirationInterval = dynamicconfig.GetDurationPropertyFnFilteredByTaskQueue(1 * time.Second)

	runID := uuid.NewRandom().String()
	workflowID := "workflow1"
	execution := &commonpb.WorkflowExecution{RunId: runID, WorkflowId: workflowID}
	scheduledEventID := int64(0)

	addRequest := matchingservice.AddWorkflowTaskRequest{
		NamespaceId:            namespaceID.String(),
		Execution:              execution,
		ScheduledEventId:       scheduledEventID,
		TaskQueue:              stickyTaskQueue,
		ScheduleToStartTimeout: timestamp.DurationFromSeconds(100),
	}

	pollRequest := matchingservice.PollWorkflowTaskQueueRequest{
		NamespaceId: namespaceID.String(),
		PollRequest: &workflowservice.PollWorkflowTaskQueueRequest{
			TaskQueue: stickyTaskQueue,
			Identity:  identity,
		},
	}

	wg := sync.WaitGroup{}
	wg.Add(1)
	go func() {
		_, err := s.matchingEngine.PollWorkflowTaskQueue(context.Background(), &pollRequest, metrics.NoopMetricsHandler)
		if err != nil {
			s.logger.Info(err.Error())
		}
		wg.Done()
	}()

	partitionReady := func() bool {
		return len(s.matchingEngine.getTaskQueuePartitions(10)) >= 1
	}
	s.Eventually(partitionReady, 100*time.Millisecond, 10*time.Millisecond)

	recordWorkflowTaskStartedResponse := &historyservice.RecordWorkflowTaskStartedResponse{
		PreviousStartedEventId:     scheduledEventID,
		ScheduledEventId:           scheduledEventID + 1,
		Attempt:                    1,
		StickyExecutionEnabled:     true,
		WorkflowExecutionTaskQueue: &taskqueuepb.TaskQueue{Name: tqName, Kind: enumspb.TASK_QUEUE_KIND_NORMAL},
		History:                    &historypb.History{Events: []*historypb.HistoryEvent{}},
		NextPageToken:              nil,
	}

	s.mockHistoryClient.EXPECT().
		RecordWorkflowTaskStarted(gomock.Any(), gomock.Any(), gomock.Any()).
		DoAndReturn(func(_ context.Context, _ *historyservice.RecordWorkflowTaskStartedRequest, _ ...interface{}) (*historyservice.RecordWorkflowTaskStartedResponse, error) {
			s.matchingEngine.config.LongPollExpirationInterval = dynamicconfig.GetDurationPropertyFnFilteredByTaskQueue(10 * time.Millisecond)
			return nil, recordError
		})

	s.mockHistoryClient.EXPECT().
		RecordWorkflowTaskStarted(gomock.Any(), gomock.Any(), gomock.Any()).
		Return(recordWorkflowTaskStartedResponse, nil).AnyTimes()

	_, syncMatch, err := s.matchingEngine.AddWorkflowTask(context.Background(), &addRequest)

	s.Equal(syncMatch, expectSyncMatch)
	if expectedError != nil {
		s.ErrorAs(err, &expectedError)
	} else {
		s.Nil(err)
	}
	wg.Wait()
}

func (s *matchingEngineSuite) TestPollWorkflowTaskQueues() {
	namespaceID := namespace.ID(uuid.New())
	tl := "makeToast"
	stickyTl := "makeStickyToast"
	stickyTlKind := enumspb.TASK_QUEUE_KIND_STICKY
	identity := "selfDrivingToaster"

	stickyTaskQueue := &taskqueuepb.TaskQueue{Name: stickyTl, Kind: stickyTlKind}

	s.matchingEngine.config.RangeSize = 2 // to test that range is not updated without tasks
	s.matchingEngine.config.LongPollExpirationInterval = dynamicconfig.GetDurationPropertyFnFilteredByTaskQueue(10 * time.Millisecond)

	runID := uuid.NewRandom().String()
	workflowID := "workflow1"
	workflowType := &commonpb.WorkflowType{
		Name: "workflow",
	}
	execution := &commonpb.WorkflowExecution{RunId: runID, WorkflowId: workflowID}
	scheduledEventID := int64(0)

	// History service is using mock
	s.mockHistoryClient.EXPECT().RecordWorkflowTaskStarted(gomock.Any(), gomock.Any(), gomock.Any()).DoAndReturn(
		func(ctx context.Context, taskRequest *historyservice.RecordWorkflowTaskStartedRequest, arg2 ...interface{}) (*historyservice.RecordWorkflowTaskStartedResponse, error) {
			s.logger.Debug("Mock Received RecordWorkflowTaskStartedRequest")
			response := &historyservice.RecordWorkflowTaskStartedResponse{
				WorkflowType:               workflowType,
				PreviousStartedEventId:     scheduledEventID,
				ScheduledEventId:           scheduledEventID + 1,
				Attempt:                    1,
				StickyExecutionEnabled:     true,
				WorkflowExecutionTaskQueue: &taskqueuepb.TaskQueue{Name: tl, Kind: enumspb.TASK_QUEUE_KIND_NORMAL},
				History:                    &historypb.History{Events: []*historypb.HistoryEvent{}},
				NextPageToken:              nil,
			}
			return response, nil
		}).AnyTimes()

	addRequest := matchingservice.AddWorkflowTaskRequest{
		NamespaceId:            namespaceID.String(),
		Execution:              execution,
		ScheduledEventId:       scheduledEventID,
		TaskQueue:              stickyTaskQueue,
		ScheduleToStartTimeout: timestamp.DurationFromSeconds(100),
	}

	_, _, err := s.matchingEngine.AddWorkflowTask(context.Background(), &addRequest)
	// fail due to no sticky worker
	s.ErrorAs(err, new(*serviceerrors.StickyWorkerUnavailable))
	// poll the sticky queue, should get no result
	resp, err := s.matchingEngine.PollWorkflowTaskQueue(context.Background(), &matchingservice.PollWorkflowTaskQueueRequest{
		NamespaceId: namespaceID.String(),
		PollRequest: &workflowservice.PollWorkflowTaskQueueRequest{
			TaskQueue: stickyTaskQueue,
			Identity:  identity,
		},
	}, metrics.NoopMetricsHandler)
	s.NoError(err)
	s.Equal(emptyPollWorkflowTaskQueueResponse, resp)

	// add task to sticky queue again, this time it should pass
	_, _, err = s.matchingEngine.AddWorkflowTask(context.Background(), &addRequest)
	s.NoError(err)

	resp, err = s.matchingEngine.PollWorkflowTaskQueue(context.Background(), &matchingservice.PollWorkflowTaskQueueRequest{
		NamespaceId: namespaceID.String(),
		PollRequest: &workflowservice.PollWorkflowTaskQueueRequest{
			TaskQueue: stickyTaskQueue,
			Identity:  identity,
		},
	}, metrics.NoopMetricsHandler)
	s.NoError(err)

	expectedResp := &matchingservice.PollWorkflowTaskQueueResponse{
		TaskToken:              resp.TaskToken,
		WorkflowExecution:      execution,
		WorkflowType:           workflowType,
		PreviousStartedEventId: scheduledEventID,
		StartedEventId:         common.EmptyEventID,
		Attempt:                1,
		NextEventId:            common.EmptyEventID,
		BacklogCountHint:       0,
		StickyExecutionEnabled: true,
		Query:                  nil,
		TransientWorkflowTask:  nil,
		WorkflowExecutionTaskQueue: &taskqueuepb.TaskQueue{
			Name: tl,
			Kind: enumspb.TASK_QUEUE_KIND_NORMAL,
		},
		BranchToken:   nil,
		ScheduledTime: nil,
		StartedTime:   nil,
		Queries:       nil,
		History:       &historypb.History{Events: []*historypb.HistoryEvent{}},
		NextPageToken: nil,
	}

	s.Nil(err)
	s.Equal(expectedResp, resp)
}

func (s *matchingEngineSuite) TestPollWorkflowTaskQueues_NamespaceHandover() {
	namespaceId := uuid.New()
	taskQueue := &taskqueuepb.TaskQueue{Name: "queue", Kind: enumspb.TASK_QUEUE_KIND_NORMAL}

	addRequest := matchingservice.AddWorkflowTaskRequest{
		NamespaceId:            namespaceId,
		Execution:              &commonpb.WorkflowExecution{WorkflowId: "workflowID", RunId: uuid.NewRandom().String()},
		ScheduledEventId:       int64(0),
		TaskQueue:              taskQueue,
		ScheduleToStartTimeout: timestamp.DurationFromSeconds(100),
	}

	// add multiple workflow tasks, but matching should not keep polling new tasks
	// upon getting namespace handover error when recording start for the first task
	_, _, err := s.matchingEngine.AddWorkflowTask(context.Background(), &addRequest)
	s.NoError(err)
	_, _, err = s.matchingEngine.AddWorkflowTask(context.Background(), &addRequest)
	s.NoError(err)

	s.mockHistoryClient.EXPECT().RecordWorkflowTaskStarted(gomock.Any(), gomock.Any(), gomock.Any()).
		Return(nil, common.ErrNamespaceHandover).Times(1)

	resp, err := s.matchingEngine.PollWorkflowTaskQueue(context.Background(), &matchingservice.PollWorkflowTaskQueueRequest{
		NamespaceId: namespaceId,
		PollRequest: &workflowservice.PollWorkflowTaskQueueRequest{
			TaskQueue: taskQueue,
			Identity:  "identity",
		},
	}, metrics.NoopMetricsHandler)
	s.Nil(resp)
	s.Equal(common.ErrNamespaceHandover.Error(), err.Error())
}

func (s *matchingEngineSuite) TestPollActivityTaskQueues_InternalError() {
	namespaceId := uuid.New()
	tl := "queue"
	taskQueue := &taskqueuepb.TaskQueue{Name: "queue", Kind: enumspb.TASK_QUEUE_KIND_NORMAL}

	addRequest := matchingservice.AddActivityTaskRequest{
		NamespaceId:            namespaceId,
		Execution:              &commonpb.WorkflowExecution{WorkflowId: "workflowID", RunId: uuid.NewRandom().String()},
		ScheduledEventId:       int64(5),
		TaskQueue:              taskQueue,
		ScheduleToStartTimeout: timestamp.DurationFromSeconds(0),
	}

	// add an activity task
	_, _, err := s.matchingEngine.AddActivityTask(context.Background(), &addRequest)
	s.NoError(err)
	s.EqualValues(s.taskManager.getTaskCount(newUnversionedRootQueueKey(namespaceId, tl, enumspb.TASK_QUEUE_TYPE_ACTIVITY)), 1)

	// task is dropped with no retry; RecordActivityTaskStarted should only be called once
	s.mockHistoryClient.EXPECT().RecordActivityTaskStarted(gomock.Any(), gomock.Any(), gomock.Any()).
		Return(nil, serviceerror.NewInternal("Internal error")).Times(1)
	resp, err := s.matchingEngine.PollActivityTaskQueue(context.Background(), &matchingservice.PollActivityTaskQueueRequest{
		NamespaceId: namespaceId,
		PollRequest: &workflowservice.PollActivityTaskQueueRequest{
			TaskQueue: taskQueue,
			Identity:  "identity",
		},
	}, metrics.NoopMetricsHandler)
	s.EqualValues(emptyPollActivityTaskQueueResponse, resp)
	s.NoError(err)
}

func (s *matchingEngineSuite) TestPollActivityTaskQueues_DataLossError() {
	namespaceId := uuid.New()
	tl := "queue"
	taskQueue := &taskqueuepb.TaskQueue{Name: "queue", Kind: enumspb.TASK_QUEUE_KIND_NORMAL}

	addRequest := matchingservice.AddActivityTaskRequest{
		NamespaceId:            namespaceId,
		Execution:              &commonpb.WorkflowExecution{WorkflowId: "workflowID", RunId: uuid.NewRandom().String()},
		ScheduledEventId:       int64(5),
		TaskQueue:              taskQueue,
		ScheduleToStartTimeout: timestamp.DurationFromSeconds(0),
	}

	// add an activity task
	_, _, err := s.matchingEngine.AddActivityTask(context.Background(), &addRequest)
	s.NoError(err)
	s.EqualValues(s.taskManager.getTaskCount(newUnversionedRootQueueKey(namespaceId, tl, enumspb.TASK_QUEUE_TYPE_ACTIVITY)), 1)

	// task is dropped with no retry; RecordActivityTaskStarted should only be called once
	s.mockHistoryClient.EXPECT().RecordActivityTaskStarted(gomock.Any(), gomock.Any(), gomock.Any()).
		Return(nil, serviceerror.NewDataLoss("DataLoss Error")).Times(1)

	resp, err := s.matchingEngine.PollActivityTaskQueue(context.Background(), &matchingservice.PollActivityTaskQueueRequest{
		NamespaceId: namespaceId,
		PollRequest: &workflowservice.PollActivityTaskQueueRequest{
			TaskQueue: taskQueue,
			Identity:  "identity",
		},
	}, metrics.NoopMetricsHandler)
	s.EqualValues(emptyPollActivityTaskQueueResponse, resp)
	s.NoError(err)
}

func (s *matchingEngineSuite) TestPollWorkflowTaskQueues_InternalError() {
	tqName := "queue"
	taskQueue := &taskqueuepb.TaskQueue{Name: tqName, Kind: enumspb.TASK_QUEUE_KIND_NORMAL}
	wfExecution := &commonpb.WorkflowExecution{WorkflowId: "workflowID", RunId: uuid.NewRandom().String()}

	// add a wf task
	s.addWorkflowTask(wfExecution, taskQueue)
	s.EqualValues(1, s.taskManager.getTaskCount(newUnversionedRootQueueKey(namespaceId, tqName, enumspb.TASK_QUEUE_TYPE_WORKFLOW)))

	// task is dropped with no retry; RecordWorkflowTaskStarted should only be called once
	s.mockHistoryClient.EXPECT().RecordWorkflowTaskStarted(gomock.Any(), gomock.Any(), gomock.Any()).
		Return(nil, serviceerror.NewInternal("internal error")).Times(1)

	resp, err := s.matchingEngine.PollWorkflowTaskQueue(context.Background(), &matchingservice.PollWorkflowTaskQueueRequest{
		NamespaceId: namespaceId,
		PollRequest: &workflowservice.PollWorkflowTaskQueueRequest{
			TaskQueue: taskQueue,
			Identity:  "identity",
		},
	}, metrics.NoopMetricsHandler)
	s.EqualValues(emptyPollWorkflowTaskQueueResponse, resp)
	s.NoError(err)
}

func (s *matchingEngineSuite) TestPollWorkflowTaskQueues_DataLossError() {
	tqName := "queue"
	taskQueue := &taskqueuepb.TaskQueue{Name: tqName, Kind: enumspb.TASK_QUEUE_KIND_NORMAL}
	wfExecution := &commonpb.WorkflowExecution{WorkflowId: "workflowID", RunId: uuid.NewRandom().String()}

	// add a wf task
	s.addWorkflowTask(wfExecution, taskQueue)
	s.EqualValues(1, s.taskManager.getTaskCount(newUnversionedRootQueueKey(namespaceId, tqName, enumspb.TASK_QUEUE_TYPE_WORKFLOW)))

	// task is dropped with no retry; RecordWorkflowTaskStarted should only be called once
	s.mockHistoryClient.EXPECT().RecordWorkflowTaskStarted(gomock.Any(), gomock.Any(), gomock.Any()).
		Return(nil, serviceerror.NewDataLoss("DataLoss error")).Times(1)

	resp, err := s.matchingEngine.PollWorkflowTaskQueue(context.Background(), &matchingservice.PollWorkflowTaskQueueRequest{
		NamespaceId: namespaceId,
		PollRequest: &workflowservice.PollWorkflowTaskQueueRequest{
			TaskQueue: taskQueue,
			Identity:  "identity",
		},
	}, metrics.NoopMetricsHandler)
	s.EqualValues(emptyPollWorkflowTaskQueueResponse, resp)
	s.NoError(err)
}

func (s *matchingEngineSuite) TestPollActivityTaskQueues_NamespaceHandover() {
	namespaceId := uuid.New()
	taskQueue := &taskqueuepb.TaskQueue{Name: "queue", Kind: enumspb.TASK_QUEUE_KIND_NORMAL}

	addRequest := matchingservice.AddActivityTaskRequest{
		NamespaceId:            namespaceId,
		Execution:              &commonpb.WorkflowExecution{WorkflowId: "workflowID", RunId: uuid.NewRandom().String()},
		ScheduledEventId:       int64(5),
		TaskQueue:              taskQueue,
		ScheduleToStartTimeout: timestamp.DurationFromSeconds(100),
	}

	// add multiple activity tasks, but matching should not keep polling new tasks
	// upon getting namespace handover error when recording start for the first task
	_, _, err := s.matchingEngine.AddActivityTask(context.Background(), &addRequest)
	s.NoError(err)
	_, _, err = s.matchingEngine.AddActivityTask(context.Background(), &addRequest)
	s.NoError(err)

	s.mockHistoryClient.EXPECT().RecordActivityTaskStarted(gomock.Any(), gomock.Any(), gomock.Any()).
		Return(nil, common.ErrNamespaceHandover).Times(1)
	resp, err := s.matchingEngine.PollActivityTaskQueue(context.Background(), &matchingservice.PollActivityTaskQueueRequest{
		NamespaceId: namespaceId,
		PollRequest: &workflowservice.PollActivityTaskQueueRequest{
			TaskQueue: taskQueue,
			Identity:  "identity",
		},
	}, metrics.NoopMetricsHandler)
	s.Nil(resp)
	s.Equal(common.ErrNamespaceHandover.Error(), err.Error())
}

func (s *matchingEngineSuite) TestAddActivityTasks() {
	s.AddTasksTest(enumspb.TASK_QUEUE_TYPE_ACTIVITY, false)
}

func (s *matchingEngineSuite) TestAddWorkflowTasks() {
	s.AddTasksTest(enumspb.TASK_QUEUE_TYPE_WORKFLOW, false)
}

func (s *matchingEngineSuite) TestAddWorkflowTasksForwarded() {
	s.AddTasksTest(enumspb.TASK_QUEUE_TYPE_WORKFLOW, true)
}

func (s *matchingEngineSuite) AddTasksTest(taskType enumspb.TaskQueueType, isForwarded bool) {
	s.matchingEngine.config.RangeSize = 300 // override to low number for the test

	namespaceId := uuid.New()
	tl := "makeToast"
	forwardedFrom := "/_sys/makeToast/1"

	taskQueue := &taskqueuepb.TaskQueue{
		Name: tl,
		Kind: enumspb.TASK_QUEUE_KIND_NORMAL,
	}

	const taskCount = 111

	runID := uuid.New()
	workflowID := "workflow1"
	execution := &commonpb.WorkflowExecution{RunId: runID, WorkflowId: workflowID}

	for i := int64(0); i < taskCount; i++ {
		scheduledEventID := i * 3
		var err error
		if taskType == enumspb.TASK_QUEUE_TYPE_ACTIVITY {
			addRequest := matchingservice.AddActivityTaskRequest{
				NamespaceId:            namespaceId,
				Execution:              execution,
				ScheduledEventId:       scheduledEventID,
				TaskQueue:              taskQueue,
				ScheduleToStartTimeout: timestamp.DurationFromSeconds(100),
			}
			if isForwarded {
				addRequest.ForwardInfo = &taskqueuespb.TaskForwardInfo{SourcePartition: forwardedFrom}
			}
			_, _, err = s.matchingEngine.AddActivityTask(context.Background(), &addRequest)
		} else {
			addRequest := matchingservice.AddWorkflowTaskRequest{
				NamespaceId:            namespaceId,
				Execution:              execution,
				ScheduledEventId:       scheduledEventID,
				TaskQueue:              taskQueue,
				ScheduleToStartTimeout: timestamp.DurationFromSeconds(100),
			}
			if isForwarded {
				addRequest.ForwardInfo = &taskqueuespb.TaskForwardInfo{SourcePartition: forwardedFrom}
			}
			_, _, err = s.matchingEngine.AddWorkflowTask(context.Background(), &addRequest)
		}

		switch isForwarded {
		case false:
			s.NoError(err)
		case true:
			s.Equal(errRemoteSyncMatchFailed, err)
		}
	}

	switch isForwarded {
	case false:
		s.EqualValues(taskCount, s.taskManager.getTaskCount(newUnversionedRootQueueKey(namespaceId, tl, taskType)))
	case true:
		s.EqualValues(0, s.taskManager.getTaskCount(newUnversionedRootQueueKey(namespaceId, tl, taskType)))
	}
}

func (s *matchingEngineSuite) TestAddWorkflowTaskDoesNotLoadSticky() {
	addRequest := matchingservice.AddWorkflowTaskRequest{
		NamespaceId:            uuid.New(),
		Execution:              &commonpb.WorkflowExecution{RunId: uuid.New(), WorkflowId: "wf1"},
		ScheduledEventId:       0,
		TaskQueue:              &taskqueuepb.TaskQueue{Name: "sticky", Kind: enumspb.TASK_QUEUE_KIND_STICKY},
		ScheduleToStartTimeout: timestamp.DurationFromSeconds(100),
	}
	_, _, err := s.matchingEngine.AddWorkflowTask(context.Background(), &addRequest)
	s.ErrorAs(err, new(*serviceerrors.StickyWorkerUnavailable))
	// check loaded queues
	s.matchingEngine.partitionsLock.RLock()
	defer s.matchingEngine.partitionsLock.RUnlock()
	s.Equal(0, len(s.matchingEngine.partitions))
}

func (s *matchingEngineSuite) TestQueryWorkflowDoesNotLoadSticky() {
	query := matchingservice.QueryWorkflowRequest{
		NamespaceId: uuid.New(),
		TaskQueue:   &taskqueuepb.TaskQueue{Name: "sticky", Kind: enumspb.TASK_QUEUE_KIND_STICKY},
		QueryRequest: &workflowservice.QueryWorkflowRequest{
			Namespace: "ns",
			Execution: &commonpb.WorkflowExecution{RunId: uuid.New(), WorkflowId: "wf1"},
			Query:     &querypb.WorkflowQuery{QueryType: "q"},
		},
	}
	_, err := s.matchingEngine.QueryWorkflow(context.Background(), &query)
	s.ErrorAs(err, new(*serviceerrors.StickyWorkerUnavailable))
	// check loaded queues
	s.matchingEngine.partitionsLock.RLock()
	defer s.matchingEngine.partitionsLock.RUnlock()
	s.Equal(0, len(s.matchingEngine.partitions))
}

func (s *matchingEngineSuite) TestAddThenConsumeActivities() {
	s.matchingEngine.config.LongPollExpirationInterval = dynamicconfig.GetDurationPropertyFnFilteredByTaskQueue(10 * time.Millisecond)

	runID := uuid.NewRandom().String()
	workflowID := "workflow1"
	workflowExecution := &commonpb.WorkflowExecution{RunId: runID, WorkflowId: workflowID}

	const taskCount = 1000
	const initialRangeID = 102
	// TODO: Understand why publish is low when rangeSize is 3
	const rangeSize = 30

	namespaceId := uuid.New()
	tl := "makeToast"
	tlID := newUnversionedRootQueueKey(namespaceId, tl, enumspb.TASK_QUEUE_TYPE_ACTIVITY)
	s.taskManager.getQueueManager(tlID).rangeID = initialRangeID
	s.matchingEngine.config.RangeSize = rangeSize // override to low number for the test

	taskQueue := &taskqueuepb.TaskQueue{
		Name: tl,
		Kind: enumspb.TASK_QUEUE_KIND_NORMAL,
	}

	for i := int64(0); i < taskCount; i++ {
		scheduledEventID := i * 3
		addRequest := matchingservice.AddActivityTaskRequest{
			NamespaceId:            namespaceId,
			Execution:              workflowExecution,
			ScheduledEventId:       scheduledEventID,
			TaskQueue:              taskQueue,
			ScheduleToStartTimeout: timestamp.DurationFromSeconds(100),
		}

		_, _, err := s.matchingEngine.AddActivityTask(context.Background(), &addRequest)
		s.NoError(err)
	}
	s.EqualValues(taskCount, s.taskManager.getTaskCount(tlID))

	activityTypeName := "activity1"
	activityID := "activityId1"
	activityType := &commonpb.ActivityType{Name: activityTypeName}
	activityInput := payloads.EncodeString("Activity1 Input")

	identity := "nobody"

	// History service is using mock
	s.mockHistoryClient.EXPECT().RecordActivityTaskStarted(gomock.Any(), gomock.Any(), gomock.Any()).DoAndReturn(
		func(ctx context.Context, taskRequest *historyservice.RecordActivityTaskStartedRequest, arg2 ...interface{}) (*historyservice.RecordActivityTaskStartedResponse, error) {
			s.logger.Debug("Mock Received RecordActivityTaskStartedRequest")
			resp := &historyservice.RecordActivityTaskStartedResponse{
				Attempt: 1,
				ScheduledEvent: newActivityTaskScheduledEvent(taskRequest.ScheduledEventId, 0,
					&commandpb.ScheduleActivityTaskCommandAttributes{
						ActivityId: activityID,
						TaskQueue: &taskqueuepb.TaskQueue{
							Name: taskQueue.Name,
							Kind: enumspb.TASK_QUEUE_KIND_NORMAL,
						},
						ActivityType:           activityType,
						Input:                  activityInput,
						ScheduleToCloseTimeout: durationpb.New(100 * time.Second),
						ScheduleToStartTimeout: durationpb.New(50 * time.Second),
						StartToCloseTimeout:    durationpb.New(50 * time.Second),
						HeartbeatTimeout:       durationpb.New(10 * time.Second),
					}),
			}
			resp.StartedTime = timestamp.TimeNowPtrUtc()
			return resp, nil
		}).AnyTimes()

	for i := int64(0); i < taskCount; {
		scheduledEventID := i * 3

		result, err := s.matchingEngine.PollActivityTaskQueue(context.Background(), &matchingservice.PollActivityTaskQueueRequest{
			NamespaceId: namespaceId,
			PollRequest: &workflowservice.PollActivityTaskQueueRequest{
				TaskQueue: taskQueue,
				Identity:  identity,
			},
		}, metrics.NoopMetricsHandler)

		s.NoError(err)
		s.NotNil(result)
		if len(result.TaskToken) == 0 {
			s.logger.Debug("empty poll returned")
			continue
		}
		s.EqualValues(activityID, result.ActivityId)
		s.EqualValues(activityType, result.ActivityType)
		s.EqualValues(activityInput, result.Input)
		s.EqualValues(workflowExecution, result.WorkflowExecution)
		s.Equal(true, validateTimeRange(result.ScheduledTime.AsTime(), time.Minute))
		s.EqualValues(time.Second*100, result.ScheduleToCloseTimeout.AsDuration())
		s.Equal(true, validateTimeRange(result.StartedTime.AsTime(), time.Minute))
		s.EqualValues(time.Second*50, result.StartToCloseTimeout.AsDuration())
		s.EqualValues(time.Second*10, result.HeartbeatTimeout.AsDuration())
		taskToken := &tokenspb.Task{
			Attempt:          1,
			NamespaceId:      namespaceId,
			WorkflowId:       workflowID,
			RunId:            runID,
			ScheduledEventId: scheduledEventID,
			ActivityId:       activityID,
			ActivityType:     activityTypeName,
		}

		serializedToken, _ := s.matchingEngine.tokenSerializer.Serialize(taskToken)
		s.EqualValues(serializedToken, result.TaskToken)
		i++
	}
	s.EqualValues(0, s.taskManager.getTaskCount(tlID))
	expectedRange := int64(initialRangeID + taskCount/rangeSize)
	if taskCount%rangeSize > 0 {
		expectedRange++
	}
	// Due to conflicts some ids are skipped and more real ranges are used.
	s.True(expectedRange <= s.taskManager.getQueueManager(tlID).rangeID)
}

// TODO: this unit test does not seem to belong to matchingEngine, move it to the right place
func (s *matchingEngineSuite) TestSyncMatchActivities() {
	// Set a short long poll expiration so that we don't have to wait too long for 0 throttling cases
	s.matchingEngine.config.LongPollExpirationInterval = dynamicconfig.GetDurationPropertyFnFilteredByTaskQueue(2 * time.Second)

	runID := uuid.NewRandom().String()
	workflowID := "workflow1"
	workflowExecution := &commonpb.WorkflowExecution{RunId: runID, WorkflowId: workflowID}

	const taskCount = 10
	const initialRangeID = 102
	// TODO: Understand why publish is low when rangeSize is 3
	const rangeSize = 30

	namespaceId := uuid.New()
	tl := "makeToast"
	dbq := newUnversionedRootQueueKey(namespaceId, tl, enumspb.TASK_QUEUE_TYPE_ACTIVITY)
	s.matchingEngine.config.RangeSize = rangeSize // override to low number for the test
	// So we can get snapshots
	scope := tally.NewTestScope("test", nil)
	s.matchingEngine.metricsHandler = metrics.NewTallyMetricsHandler(metrics.ClientConfig{}, scope).WithTags(metrics.ServiceNameTag(primitives.MatchingService))

	var err error
	s.taskManager.getQueueManager(dbq).rangeID = initialRangeID
	mgr := s.newPartitionManager(dbq.partition, s.matchingEngine.config)

	mgrImpl, ok := mgr.(*taskQueuePartitionManagerImpl).defaultQueue.(*physicalTaskQueueManagerImpl)
	s.True(ok)

	mgrImpl.matcher.config.MinTaskThrottlingBurstSize = func() int { return 0 }
	mgrImpl.matcher.rateLimiter = quotas.NewRateLimiter(
		defaultTaskDispatchRPS,
		defaultTaskDispatchRPS,
	)
	mgrImpl.matcher.dynamicRateBurst = &dynamicRateBurstWrapper{
		MutableRateBurst: quotas.NewMutableRateBurst(
			defaultTaskDispatchRPS,
			defaultTaskDispatchRPS,
		),
		RateLimiterImpl: mgrImpl.matcher.rateLimiter.(*quotas.RateLimiterImpl),
	}
	s.matchingEngine.updateTaskQueue(dbq.partition, mgr)

	mgr.Start()

	taskQueue := &taskqueuepb.TaskQueue{
		Name: tl,
		Kind: enumspb.TASK_QUEUE_KIND_NORMAL,
	}
	activityTypeName := "activity1"
	activityID := "activityId1"
	activityType := &commonpb.ActivityType{Name: activityTypeName}
	activityInput := payloads.EncodeString("Activity1 Input")

	identity := "nobody"

	// History service is using mock
	s.mockHistoryClient.EXPECT().RecordActivityTaskStarted(gomock.Any(), gomock.Any(), gomock.Any()).DoAndReturn(
		func(ctx context.Context, taskRequest *historyservice.RecordActivityTaskStartedRequest, arg2 ...interface{}) (*historyservice.RecordActivityTaskStartedResponse, error) {
			s.logger.Debug("Mock Received RecordActivityTaskStartedRequest")
			return &historyservice.RecordActivityTaskStartedResponse{
				Attempt: 1,
				ScheduledEvent: newActivityTaskScheduledEvent(taskRequest.ScheduledEventId, 0,
					&commandpb.ScheduleActivityTaskCommandAttributes{
						ActivityId: activityID,
						TaskQueue: &taskqueuepb.TaskQueue{
							Name: taskQueue.Name,
							Kind: enumspb.TASK_QUEUE_KIND_NORMAL,
						},
						ActivityType:           activityType,
						Input:                  activityInput,
						ScheduleToStartTimeout: durationpb.New(1 * time.Second),
						ScheduleToCloseTimeout: durationpb.New(2 * time.Second),
						StartToCloseTimeout:    durationpb.New(1 * time.Second),
						HeartbeatTimeout:       durationpb.New(1 * time.Second),
					}),
			}, nil
		}).AnyTimes()

	pollFunc := func(maxDispatch float64) (*matchingservice.PollActivityTaskQueueResponse, error) {
		return s.matchingEngine.PollActivityTaskQueue(context.Background(), &matchingservice.PollActivityTaskQueueRequest{
			NamespaceId: namespaceId,
			PollRequest: &workflowservice.PollActivityTaskQueueRequest{
				TaskQueue:         taskQueue,
				Identity:          identity,
				TaskQueueMetadata: &taskqueuepb.TaskQueueMetadata{MaxTasksPerSecond: &wrapperspb.DoubleValue{Value: maxDispatch}},
			},
		}, metrics.NoopMetricsHandler)
	}

	for i := int64(0); i < taskCount; i++ {
		scheduledEventID := i * 3

		var wg sync.WaitGroup
		var result *matchingservice.PollActivityTaskQueueResponse
		var pollErr error
		maxDispatch := defaultTaskDispatchRPS
		if i == taskCount/2 {
			maxDispatch = 0
		}
		wg.Add(1)
		go func() {
			defer wg.Done()
			result, pollErr = pollFunc(maxDispatch)
		}()
		time.Sleep(20 * time.Millisecond) // Necessary for sync match to happen

		addRequest := matchingservice.AddActivityTaskRequest{
			NamespaceId:            namespaceId,
			Execution:              workflowExecution,
			ScheduledEventId:       scheduledEventID,
			TaskQueue:              taskQueue,
			ScheduleToStartTimeout: timestamp.DurationFromSeconds(100),
		}
		_, _, err := s.matchingEngine.AddActivityTask(context.Background(), &addRequest)
		wg.Wait()
		s.NoError(err)
		s.NoError(pollErr)
		s.NotNil(result)

		if len(result.TaskToken) == 0 {
			// when ratelimit is set to zero, poller is expected to return empty result
			// reset ratelimit, poll again and make sure task is returned this time
			s.logger.Debug("empty poll returned")
			s.Equal(float64(0), maxDispatch)
			maxDispatch = defaultTaskDispatchRPS
			wg.Add(1)
			go func() {
				defer wg.Done()
				result, pollErr = pollFunc(maxDispatch)
			}()
			wg.Wait()
			s.NoError(err)
			s.NoError(pollErr)
			s.NotNil(result)
			s.True(len(result.TaskToken) > 0)
		}

		s.EqualValues(activityID, result.ActivityId)
		s.EqualValues(activityType, result.ActivityType)
		s.EqualValues(activityInput, result.Input)
		s.EqualValues(workflowExecution, result.WorkflowExecution)
		taskToken := &tokenspb.Task{
			Attempt:          1,
			NamespaceId:      namespaceId,
			WorkflowId:       workflowID,
			RunId:            runID,
			ScheduledEventId: scheduledEventID,
			ActivityId:       activityID,
			ActivityType:     activityTypeName,
		}

		serializedToken, _ := s.matchingEngine.tokenSerializer.Serialize(taskToken)
		// s.EqualValues(scheduledEventID, result.Task)

		s.EqualValues(serializedToken, result.TaskToken)
	}

	time.Sleep(20 * time.Millisecond) // So any buffer tasks from 0 rps get picked up
	snap := scope.Snapshot()
	syncCtr := snap.Counters()["test.sync_throttle_count+namespace="+matchingTestNamespace+",operation=TaskQueueMgr,partition=0,service_name=matching,task_type=Activity,taskqueue=makeToast,worker-build-id=__unversioned__"]
	s.Equal(1, int(syncCtr.Value()))                        // Check times zero rps is set = throttle counter
	s.EqualValues(1, s.taskManager.getCreateTaskCount(dbq)) // Check times zero rps is set = Tasks stored in persistence
	s.EqualValues(0, s.taskManager.getTaskCount(dbq))
	expectedRange := int64(initialRangeID + taskCount/rangeSize)
	if taskCount%rangeSize > 0 {
		expectedRange++
	}
	// Due to conflicts some ids are skipped and more real ranges are used.
	s.True(expectedRange <= s.taskManager.getQueueManager(dbq).rangeID)

	// check the poller information
	tlType := enumspb.TASK_QUEUE_TYPE_ACTIVITY
	descResp, err := s.matchingEngine.DescribeTaskQueue(context.Background(), &matchingservice.DescribeTaskQueueRequest{
		NamespaceId: namespaceId,
		DescRequest: &workflowservice.DescribeTaskQueueRequest{
			TaskQueue:              taskQueue,
			TaskQueueType:          tlType,
			IncludeTaskQueueStatus: true,
		},
	})
	s.NoError(err)
	s.Equal(1, len(descResp.DescResponse.Pollers))
	s.Equal(identity, descResp.DescResponse.Pollers[0].GetIdentity())
	s.NotEmpty(descResp.DescResponse.Pollers[0].GetLastAccessTime())
	s.Equal(defaultTaskDispatchRPS, descResp.DescResponse.Pollers[0].GetRatePerSecond())
	s.NotNil(descResp.DescResponse.GetTaskQueueStatus())
	numPartitions := float64(s.matchingEngine.config.NumTaskqueueWritePartitions("", "", tlType))
	s.True(descResp.DescResponse.GetTaskQueueStatus().GetRatePerSecond()*numPartitions >= (defaultTaskDispatchRPS - 1))
}

func (s *matchingEngineSuite) TestConcurrentPublishConsumeActivities() {
	dispatchLimitFn := func(int, int64) float64 {
		return defaultTaskDispatchRPS
	}
	const workerCount = 20
	const taskCount = 100
	throttleCt := s.concurrentPublishConsumeActivities(workerCount, taskCount, dispatchLimitFn)
	s.Zero(throttleCt)
}

func (s *matchingEngineSuite) TestConcurrentPublishConsumeActivitiesWithZeroDispatch() {
	s.T().Skip("Racy - times out ~50% of the time running locally with --race")
	// Set a short long poll expiration so that we don't have to wait too long for 0 throttling cases
	s.matchingEngine.config.LongPollExpirationInterval = dynamicconfig.GetDurationPropertyFnFilteredByTaskQueue(20 * time.Millisecond)
	dispatchLimitFn := func(wc int, tc int64) float64 {
		if tc%50 == 0 && wc%5 == 0 { // Gets triggered atleast 20 times
			return 0
		}
		return defaultTaskDispatchRPS
	}
	const workerCount = 20
	const taskCount = 100
	throttleCt := s.concurrentPublishConsumeActivities(workerCount, taskCount, dispatchLimitFn)
	s.logger.Info("Number of tasks throttled", tag.Number(throttleCt))
	// atleast once from 0 dispatch poll, and until TTL is hit at which time throttle limit is reset
	// hard to predict exactly how many times, since the atomic.Value load might not have updated.
	s.True(throttleCt >= 1)
}

func (s *matchingEngineSuite) concurrentPublishConsumeActivities(
	workerCount int,
	taskCount int64,
	dispatchLimitFn func(int, int64) float64,
) int64 {
	scope := tally.NewTestScope("test", nil)
	s.matchingEngine.metricsHandler = metrics.NewTallyMetricsHandler(metrics.ClientConfig{}, scope).WithTags(metrics.ServiceNameTag(primitives.MatchingService))
	runID := uuid.NewRandom().String()
	workflowID := "workflow1"
	workflowExecution := &commonpb.WorkflowExecution{RunId: runID, WorkflowId: workflowID}

	const initialRangeID = 0
	const rangeSize = 3
	var scheduledEventID int64 = 123
	namespaceId := uuid.New()
	tl := "makeToast"
	dbq := newUnversionedRootQueueKey(namespaceId, tl, enumspb.TASK_QUEUE_TYPE_ACTIVITY)
	s.matchingEngine.config.RangeSize = rangeSize // override to low number for the test

	s.taskManager.getQueueManager(dbq).rangeID = initialRangeID
	mgr := s.newPartitionManager(dbq.partition, s.matchingEngine.config)

	mgrImpl, ok := mgr.(*taskQueuePartitionManagerImpl).defaultQueue.(*physicalTaskQueueManagerImpl)
	s.Assert().True(ok)

	mgrImpl.matcher.config.MinTaskThrottlingBurstSize = func() int { return 0 }
	mgrImpl.matcher.rateLimiter = quotas.NewRateLimiter(
		defaultTaskDispatchRPS,
		defaultTaskDispatchRPS,
	)
	mgrImpl.matcher.dynamicRateBurst = &dynamicRateBurstWrapper{
		MutableRateBurst: quotas.NewMutableRateBurst(
			defaultTaskDispatchRPS,
			defaultTaskDispatchRPS,
		),
		RateLimiterImpl: mgrImpl.matcher.rateLimiter.(*quotas.RateLimiterImpl),
	}
	s.matchingEngine.updateTaskQueue(dbq.partition, mgr)
	mgr.Start()

	taskQueue := &taskqueuepb.TaskQueue{
		Name: tl,
		Kind: enumspb.TASK_QUEUE_KIND_NORMAL,
	}
	var wg sync.WaitGroup
	wg.Add(2 * workerCount)

	for p := 0; p < workerCount; p++ {
		go func() {
			defer wg.Done()
			for i := int64(0); i < taskCount; i++ {
				addRequest := matchingservice.AddActivityTaskRequest{
					NamespaceId:            namespaceId,
					Execution:              workflowExecution,
					ScheduledEventId:       scheduledEventID,
					TaskQueue:              taskQueue,
					ScheduleToStartTimeout: timestamp.DurationFromSeconds(100),
				}

				_, _, err := s.matchingEngine.AddActivityTask(context.Background(), &addRequest)
				if err != nil {
					s.logger.Info("Failure in AddActivityTask", tag.Error(err))
					i--
				}
			}
		}()
	}

	activityTypeName := "activity1"
	activityID := "activityId1"
	activityType := &commonpb.ActivityType{Name: activityTypeName}
	activityInput := payloads.EncodeString("Activity1 Input")
	activityHeader := &commonpb.Header{
		Fields: map[string]*commonpb.Payload{"tracing": payload.EncodeString("tracing data")},
	}

	identity := "nobody"

	// History service is using mock
	s.mockHistoryClient.EXPECT().RecordActivityTaskStarted(gomock.Any(), gomock.Any(), gomock.Any()).DoAndReturn(
		func(ctx context.Context, taskRequest *historyservice.RecordActivityTaskStartedRequest, arg2 ...interface{}) (*historyservice.RecordActivityTaskStartedResponse, error) {
			s.logger.Debug("Mock Received RecordActivityTaskStartedRequest")
			return &historyservice.RecordActivityTaskStartedResponse{
				Attempt: 1,
				ScheduledEvent: newActivityTaskScheduledEvent(taskRequest.ScheduledEventId, 0,
					&commandpb.ScheduleActivityTaskCommandAttributes{
						ActivityId: activityID,
						TaskQueue: &taskqueuepb.TaskQueue{
							Name: taskQueue.Name,
							Kind: enumspb.TASK_QUEUE_KIND_NORMAL,
						},
						ActivityType:           activityType,
						Input:                  activityInput,
						Header:                 activityHeader,
						ScheduleToStartTimeout: durationpb.New(1 * time.Second),
						ScheduleToCloseTimeout: durationpb.New(2 * time.Second),
						StartToCloseTimeout:    durationpb.New(1 * time.Second),
						HeartbeatTimeout:       durationpb.New(1 * time.Second),
					}),
			}, nil
		}).AnyTimes()

	for p := 0; p < workerCount; p++ {
		go func(wNum int) {
			defer wg.Done()
			for i := int64(0); i < taskCount; {
				maxDispatch := dispatchLimitFn(wNum, i)
				result, err := s.matchingEngine.PollActivityTaskQueue(context.Background(), &matchingservice.PollActivityTaskQueueRequest{
					NamespaceId: namespaceId,
					PollRequest: &workflowservice.PollActivityTaskQueueRequest{
						TaskQueue:         taskQueue,
						Identity:          identity,
						TaskQueueMetadata: &taskqueuepb.TaskQueueMetadata{MaxTasksPerSecond: &wrapperspb.DoubleValue{Value: maxDispatch}},
					},
				}, metrics.NoopMetricsHandler)
				s.NoError(err)
				s.NotNil(result)
				if len(result.TaskToken) == 0 {
					s.logger.Debug("empty poll returned")
					continue
				}
				s.EqualValues(activityID, result.ActivityId)
				s.EqualValues(activityType, result.ActivityType)
				s.EqualValues(activityInput, result.Input)
				s.EqualValues(activityHeader, result.Header)
				s.EqualValues(workflowExecution, result.WorkflowExecution)
				taskToken := &tokenspb.Task{
					Attempt:          1,
					NamespaceId:      namespaceId,
					WorkflowId:       workflowID,
					RunId:            runID,
					ScheduledEventId: scheduledEventID,
					ActivityId:       activityID,
					ActivityType:     activityTypeName,
				}
				resultToken, err := s.matchingEngine.tokenSerializer.Deserialize(result.TaskToken)
				s.NoError(err)

				s.EqualValues(taskToken, resultToken, fmt.Sprintf("%v!=%v", taskToken, resultToken))
				i++
			}
		}(p)
	}
	wg.Wait()
	totalTasks := int(taskCount) * workerCount
	persisted := s.taskManager.getCreateTaskCount(dbq)
	s.True(persisted < totalTasks)
	expectedRange := int64(initialRangeID + persisted/rangeSize)
	if persisted%rangeSize > 0 {
		expectedRange++
	}
	// Due to conflicts some ids are skipped and more real ranges are used.
	s.True(expectedRange <= s.taskManager.getQueueManager(dbq).rangeID)
	s.EqualValues(0, s.taskManager.getTaskCount(dbq))

	syncCtr := scope.Snapshot().Counters()["test.sync_throttle_count+namespace="+matchingTestNamespace+",operation=TaskQueueMgr,taskqueue=makeToast"]
	bufCtr := scope.Snapshot().Counters()["test.buffer_throttle_count+namespace="+matchingTestNamespace+",operation=TaskQueueMgr,taskqueue=makeToast"]
	total := int64(0)
	if syncCtr != nil {
		total += syncCtr.Value()
	}
	if bufCtr != nil {
		total += bufCtr.Value()
	}
	return total
}

func (s *matchingEngineSuite) TestConcurrentPublishConsumeWorkflowTasks() {
	runID := uuid.NewRandom().String()
	workflowID := "workflow1"
	workflowExecution := &commonpb.WorkflowExecution{RunId: runID, WorkflowId: workflowID}

	const workerCount = 20
	const taskCount = 100
	const initialRangeID = 0
	const rangeSize = 5
	var scheduledEventID int64 = 123
	var startedEventID int64 = 1412

	namespaceId := uuid.New()
	tl := "makeToast"
	tlID := newUnversionedRootQueueKey(namespaceId, tl, enumspb.TASK_QUEUE_TYPE_WORKFLOW)
	s.taskManager.getQueueManager(tlID).rangeID = initialRangeID
	s.matchingEngine.config.RangeSize = rangeSize // override to low number for the test

	taskQueue := &taskqueuepb.TaskQueue{
		Name: tl,
		Kind: enumspb.TASK_QUEUE_KIND_NORMAL,
	}

	var wg sync.WaitGroup
	wg.Add(2 * workerCount)
	for p := 0; p < workerCount; p++ {
		go func() {
			for i := int64(0); i < taskCount; i++ {
				addRequest := matchingservice.AddWorkflowTaskRequest{
					NamespaceId:            namespaceId,
					Execution:              workflowExecution,
					ScheduledEventId:       scheduledEventID,
					TaskQueue:              taskQueue,
					ScheduleToStartTimeout: timestamp.DurationFromSeconds(100),
				}

				_, _, err := s.matchingEngine.AddWorkflowTask(context.Background(), &addRequest)
				if err != nil {
					panic(err)
				}
			}
			wg.Done()
		}()
	}
	workflowTypeName := "workflowType1"
	workflowType := &commonpb.WorkflowType{Name: workflowTypeName}

	identity := "nobody"

	// History service is using mock
	s.mockHistoryClient.EXPECT().RecordWorkflowTaskStarted(gomock.Any(), gomock.Any(), gomock.Any()).DoAndReturn(
		func(ctx context.Context, taskRequest *historyservice.RecordWorkflowTaskStartedRequest, arg2 ...interface{}) (*historyservice.RecordWorkflowTaskStartedResponse, error) {
			s.logger.Debug("Mock Received RecordWorkflowTaskStartedRequest")
			return &historyservice.RecordWorkflowTaskStartedResponse{
				PreviousStartedEventId: startedEventID,
				StartedEventId:         startedEventID,
				ScheduledEventId:       scheduledEventID,
				WorkflowType:           workflowType,
				Attempt:                1,
				History:                &historypb.History{Events: []*historypb.HistoryEvent{}},
				NextPageToken:          nil,
			}, nil
		}).AnyTimes()

	for p := 0; p < workerCount; p++ {
		go func() {
			for i := int64(0); i < taskCount; {
				result, err := s.matchingEngine.PollWorkflowTaskQueue(context.Background(), &matchingservice.PollWorkflowTaskQueueRequest{
					NamespaceId: namespaceId,
					PollRequest: &workflowservice.PollWorkflowTaskQueueRequest{
						TaskQueue: taskQueue,
						Identity:  identity,
					},
				}, metrics.NoopMetricsHandler)
				if err != nil {
					panic(err)
				}
				s.NotNil(result)
				if len(result.TaskToken) == 0 {
					s.logger.Debug("empty poll returned")
					continue
				}
				s.EqualValues(workflowExecution, result.WorkflowExecution)
				s.EqualValues(workflowType, result.WorkflowType)
				s.EqualValues(startedEventID, result.StartedEventId)
				s.EqualValues(workflowExecution, result.WorkflowExecution)
				taskToken := &tokenspb.Task{
					Attempt:          1,
					NamespaceId:      namespaceId,
					WorkflowId:       workflowID,
					RunId:            runID,
					ScheduledEventId: scheduledEventID,
					StartedEventId:   startedEventID,
				}
				resultToken, err := s.matchingEngine.tokenSerializer.Deserialize(result.TaskToken)
				if err != nil {
					panic(err)
				}

				s.EqualValues(taskToken, resultToken, fmt.Sprintf("%v!=%v", taskToken, resultToken))
				i++
			}
			wg.Done()
		}()
	}
	wg.Wait()
	s.EqualValues(0, s.taskManager.getTaskCount(tlID))
	totalTasks := taskCount * workerCount
	persisted := s.taskManager.getCreateTaskCount(tlID)
	s.True(persisted < totalTasks)
	expectedRange := int64(initialRangeID + persisted/rangeSize)
	if persisted%rangeSize > 0 {
		expectedRange++
	}
	// Due to conflicts some ids are skipped and more real ranges are used.
	s.True(expectedRange <= s.taskManager.getQueueManager(tlID).rangeID)
}

func (s *matchingEngineSuite) TestPollWithExpiredContext() {
	identity := "nobody"
	namespaceID := namespace.ID(uuid.New())
	tl := "makeToast"

	taskQueue := &taskqueuepb.TaskQueue{
		Name: tl,
		Kind: enumspb.TASK_QUEUE_KIND_NORMAL,
	}

	// Try with cancelled context
	ctx, cancel := context.WithTimeout(context.Background(), time.Second)
	cancel()
	_, err := s.matchingEngine.PollActivityTaskQueue(ctx, &matchingservice.PollActivityTaskQueueRequest{
		NamespaceId: namespaceID.String(),
		PollRequest: &workflowservice.PollActivityTaskQueueRequest{
			TaskQueue: taskQueue,
			Identity:  identity,
		},
	}, metrics.NoopMetricsHandler)

	s.Equal(ctx.Err(), err)

	// Try with expired context
	ctx, cancel = context.WithTimeout(context.Background(), time.Second)
	defer cancel()
	resp, err := s.matchingEngine.PollActivityTaskQueue(ctx, &matchingservice.PollActivityTaskQueueRequest{
		NamespaceId: namespaceID.String(),
		PollRequest: &workflowservice.PollActivityTaskQueueRequest{
			TaskQueue: taskQueue,
			Identity:  identity,
		},
	}, metrics.NoopMetricsHandler)
	s.Nil(err)
	s.Equal(emptyPollActivityTaskQueueResponse, resp)
}

func (s *matchingEngineSuite) TestForceUnloadTaskQueue() {
	ctx := context.Background()
	namespaceId := uuid.New()
	identity := "nobody"

	// We unload a sticky queue so that we can verify the unload took effect by
	// attempting to add a task to it
	stickyQueue := &taskqueuepb.TaskQueue{Name: "sticky-queue", Kind: enumspb.TASK_QUEUE_KIND_STICKY}

	addTaskRequest := matchingservice.AddWorkflowTaskRequest{
		NamespaceId:      namespaceId,
		Execution:        &commonpb.WorkflowExecution{WorkflowId: "workflowID", RunId: uuid.NewRandom().String()},
		ScheduledEventId: int64(0),
		TaskQueue:        stickyQueue,
	}

	// Poll to create the queue
	pollResp, err := s.matchingEngine.PollWorkflowTaskQueue(ctx, &matchingservice.PollWorkflowTaskQueueRequest{
		NamespaceId: namespaceId,
		PollRequest: &workflowservice.PollWorkflowTaskQueueRequest{
			TaskQueue: stickyQueue,
			Identity:  identity,
		}},
		metrics.NoopMetricsHandler)
	s.Nil(err)
	s.NotNil(pollResp)

	// Sanity check: adding a task should succeed with the queue loaded
	_, _, err = s.matchingEngine.AddWorkflowTask(ctx, &addTaskRequest)
	s.NoError(err)

	// Force unload the sticky queue
	unloadResp, err := s.matchingEngine.ForceUnloadTaskQueuePartition(ctx, &matchingservice.ForceUnloadTaskQueuePartitionRequest{
		NamespaceId: namespaceId,
		TaskQueuePartition: &taskqueuespb.TaskQueuePartition{
			TaskQueue:     stickyQueue.Name,
			TaskQueueType: enumspb.TASK_QUEUE_TYPE_WORKFLOW,
		},
	})
	s.NoError(err)
	s.NotNil(unloadResp)
	s.True(unloadResp.WasLoaded)

	// Adding a task should now fast fail
	_, _, err = s.matchingEngine.AddWorkflowTask(ctx, &addTaskRequest)
	s.ErrorAs(err, new(*serviceerrors.StickyWorkerUnavailable))
}

func (s *matchingEngineSuite) TestMultipleEnginesActivitiesRangeStealing() {
	runID := uuid.NewRandom().String()
	workflowID := "workflow1"
	workflowExecution := &commonpb.WorkflowExecution{RunId: runID, WorkflowId: workflowID}

	const engineCount = 2
	const taskCount = 400
	const iterations = 2
	const initialRangeID = 0
	const rangeSize = 10
	var scheduledEventID int64 = 123

	namespaceId := uuid.New()
	tl := "makeToast"
	tlID := newUnversionedRootQueueKey(namespaceId, tl, enumspb.TASK_QUEUE_TYPE_ACTIVITY)
	s.taskManager.getQueueManager(tlID).rangeID = initialRangeID
	s.matchingEngine.config.RangeSize = rangeSize // override to low number for the test

	taskQueue := &taskqueuepb.TaskQueue{
		Name: tl,
		Kind: enumspb.TASK_QUEUE_KIND_NORMAL,
	}

	engines := make([]*matchingEngineImpl, engineCount)
	for p := 0; p < engineCount; p++ {
		e := s.newMatchingEngine(defaultTestConfig(), s.taskManager)
		e.config.RangeSize = rangeSize
		engines[p] = e
		e.Start()
	}

	for j := 0; j < iterations; j++ {
		for p := 0; p < engineCount; p++ {
			engine := engines[p]
			for i := int64(0); i < taskCount; i++ {
				addRequest := matchingservice.AddActivityTaskRequest{
					NamespaceId:            namespaceId,
					Execution:              workflowExecution,
					ScheduledEventId:       scheduledEventID,
					TaskQueue:              taskQueue,
					ScheduleToStartTimeout: timestamp.DurationFromSeconds(600),
				}
				// scheduledEventID is the key for the workflow task, so needs a different
				// scheduledEventID for each task for deduplication logic below
				scheduledEventID++

				_, _, err := engine.AddActivityTask(context.Background(), &addRequest)
				if err != nil {
					if _, ok := err.(*persistence.ConditionFailedError); ok {
						i-- // retry adding
					} else {
						panic(fmt.Sprintf("errType=%T, err=%v", err, err))
					}
				}
			}
		}
	}

	s.EqualValues(iterations*engineCount*taskCount, s.taskManager.getCreateTaskCount(tlID))

	activityTypeName := "activity1"
	activityID := "activityId1"
	activityType := &commonpb.ActivityType{Name: activityTypeName}
	activityInput := payloads.EncodeString("Activity1 Input")

	identity := "nobody"

	startedTasks := make(map[int64]struct{})

	// History service is using mock
	s.mockHistoryClient.EXPECT().RecordActivityTaskStarted(gomock.Any(), gomock.Any(), gomock.Any()).DoAndReturn(
		func(ctx context.Context, taskRequest *historyservice.RecordActivityTaskStartedRequest, arg2 ...interface{}) (*historyservice.RecordActivityTaskStartedResponse, error) {
			if _, ok := startedTasks[taskRequest.GetScheduledEventId()]; ok {
				s.logger.Debug("From error function Mock Received DUPLICATED RecordActivityTaskStartedRequest", tag.NewInt64("scheduled-event-id", taskRequest.GetScheduledEventId()))
				return nil, serviceerror.NewNotFound("already started")
			}

			s.logger.Debug("Mock Received RecordActivityTaskStartedRequest", tag.NewInt64("scheduled-event-id", taskRequest.GetScheduledEventId()))
			startedTasks[taskRequest.GetScheduledEventId()] = struct{}{}
			return &historyservice.RecordActivityTaskStartedResponse{
				Attempt: 1,
				ScheduledEvent: newActivityTaskScheduledEvent(taskRequest.ScheduledEventId, 0,
					&commandpb.ScheduleActivityTaskCommandAttributes{
						ActivityId: activityID,
						TaskQueue: &taskqueuepb.TaskQueue{
							Name: taskQueue.Name,
							Kind: enumspb.TASK_QUEUE_KIND_NORMAL,
						},
						ActivityType:           activityType,
						Input:                  activityInput,
						ScheduleToStartTimeout: durationpb.New(600 * time.Second),
						ScheduleToCloseTimeout: durationpb.New(2 * time.Second),
						StartToCloseTimeout:    durationpb.New(1 * time.Second),
						HeartbeatTimeout:       durationpb.New(1 * time.Second),
					}),
			}, nil
		}).AnyTimes()
	for j := 0; j < iterations; j++ {
		for p := 0; p < engineCount; p++ {
			engine := engines[p]
			for i := int64(0); i < taskCount; /* incremented explicitly to skip empty polls */ {
				result, err := engine.PollActivityTaskQueue(context.Background(), &matchingservice.PollActivityTaskQueueRequest{
					NamespaceId: namespaceId,
					PollRequest: &workflowservice.PollActivityTaskQueueRequest{
						TaskQueue: taskQueue,
						Identity:  identity,
					},
				}, metrics.NoopMetricsHandler)
				if err != nil {
					panic(err)
				}
				s.NotNil(result)
				if len(result.TaskToken) == 0 {
					s.logger.Debug("empty poll returned")
					continue
				}
				s.EqualValues(activityID, result.ActivityId)
				s.EqualValues(activityType, result.ActivityType)
				s.EqualValues(activityInput, result.Input)
				s.EqualValues(workflowExecution, result.WorkflowExecution)
				taskToken := &tokenspb.Task{
					Attempt:      1,
					NamespaceId:  namespaceId,
					WorkflowId:   workflowID,
					RunId:        runID,
					ActivityId:   activityID,
					ActivityType: activityTypeName,
				}
				resultToken, err := engine.tokenSerializer.Deserialize(result.TaskToken)
				if err != nil {
					panic(err)
				}

				// we don't know the expected scheduledEventID for the task polled, so just set it to the result
				taskToken.ScheduledEventId = resultToken.ScheduledEventId
				s.EqualValues(taskToken, resultToken, fmt.Sprintf("%v!=%v", taskToken, resultToken))
				i++
			}
		}
	}

	for _, e := range engines {
		e.Stop()
	}

	s.EqualValues(0, s.taskManager.getTaskCount(tlID))
	totalTasks := taskCount * engineCount * iterations
	persisted := s.taskManager.getCreateTaskCount(tlID)
	// No sync matching as all messages are published first
	s.EqualValues(totalTasks, persisted)
	expectedRange := int64(initialRangeID + persisted/rangeSize)
	if persisted%rangeSize > 0 {
		expectedRange++
	}
	// Due to conflicts some ids are skipped and more real ranges are used.
	s.True(expectedRange <= s.taskManager.getQueueManager(tlID).rangeID)
}

func (s *matchingEngineSuite) TestMultipleEnginesWorkflowTasksRangeStealing() {
	runID := uuid.NewRandom().String()
	workflowID := "workflow1"
	workflowExecution := &commonpb.WorkflowExecution{RunId: runID, WorkflowId: workflowID}

	const engineCount = 2
	const taskCount = 400
	const iterations = 2
	const initialRangeID = 0
	const rangeSize = 10
	var scheduledEventID int64 = 123

	namespaceId := uuid.New()
	tl := "makeToast"
	tlID := newUnversionedRootQueueKey(namespaceId, tl, enumspb.TASK_QUEUE_TYPE_WORKFLOW)
	s.taskManager.getQueueManager(tlID).rangeID = initialRangeID
	s.matchingEngine.config.RangeSize = rangeSize // override to low number for the test

	taskQueue := &taskqueuepb.TaskQueue{
		Name: tl,
		Kind: enumspb.TASK_QUEUE_KIND_NORMAL,
	}

	engines := make([]*matchingEngineImpl, engineCount)
	for p := 0; p < engineCount; p++ {
		e := s.newMatchingEngine(defaultTestConfig(), s.taskManager)
		e.config.RangeSize = rangeSize
		engines[p] = e
		e.Start()
	}

	for j := 0; j < iterations; j++ {
		for p := 0; p < engineCount; p++ {
			engine := engines[p]
			for i := int64(0); i < taskCount; i++ {
				addRequest := matchingservice.AddWorkflowTaskRequest{
					NamespaceId:            namespaceId,
					Execution:              workflowExecution,
					ScheduledEventId:       scheduledEventID,
					TaskQueue:              taskQueue,
					ScheduleToStartTimeout: timestamp.DurationFromSeconds(600),
				}
				// scheduledEventID is the key for the workflow task, so needs a different
				// scheduledEventID for each task for deduplication logic below
				scheduledEventID++

				_, _, err := engine.AddWorkflowTask(context.Background(), &addRequest)
				if err != nil {
					if _, ok := err.(*persistence.ConditionFailedError); ok {
						i-- // retry adding
					} else {
						panic(fmt.Sprintf("errType=%T, err=%v", err, err))
					}
				}
			}
		}
	}
	workflowTypeName := "workflowType1"
	workflowType := &commonpb.WorkflowType{Name: workflowTypeName}

	identity := "nobody"
	var startedEventID int64 = 1412

	startedTasks := make(map[int64]struct{})

	// History service is using mock
	s.mockHistoryClient.EXPECT().RecordWorkflowTaskStarted(gomock.Any(), gomock.Any(), gomock.Any()).DoAndReturn(
		func(ctx context.Context, taskRequest *historyservice.RecordWorkflowTaskStartedRequest, arg2 ...interface{}) (*historyservice.RecordWorkflowTaskStartedResponse, error) {
			if _, ok := startedTasks[taskRequest.GetScheduledEventId()]; ok {
				s.logger.Debug("From error function Mock Received DUPLICATED RecordWorkflowTaskStartedRequest", tag.NewInt64("scheduled-event-id", taskRequest.GetScheduledEventId()))
				return nil, serviceerrors.NewTaskAlreadyStarted("Workflow")
			}

			s.logger.Debug("Mock Received RecordWorkflowTaskStartedRequest", tag.NewInt64("scheduled-event-id", taskRequest.GetScheduledEventId()))
			startedTasks[taskRequest.GetScheduledEventId()] = struct{}{}
			return &historyservice.RecordWorkflowTaskStartedResponse{
				PreviousStartedEventId: startedEventID,
				StartedEventId:         startedEventID,
				ScheduledEventId:       taskRequest.GetScheduledEventId(),
				WorkflowType:           workflowType,
				Attempt:                1,
				History:                &historypb.History{Events: []*historypb.HistoryEvent{}},
				NextPageToken:          nil,
			}, nil
		}).AnyTimes()

	for j := 0; j < iterations; j++ {
		for p := 0; p < engineCount; p++ {
			engine := engines[p]
			for i := int64(0); i < taskCount; /* incremented explicitly to skip empty polls */ {
				result, err := engine.PollWorkflowTaskQueue(context.Background(), &matchingservice.PollWorkflowTaskQueueRequest{
					NamespaceId: namespaceId,
					PollRequest: &workflowservice.PollWorkflowTaskQueueRequest{
						TaskQueue: taskQueue,
						Identity:  identity,
					},
				}, metrics.NoopMetricsHandler)
				if err != nil {
					panic(err)
				}
				s.NotNil(result)
				if len(result.TaskToken) == 0 {
					s.logger.Debug("empty poll returned")
					continue
				}
				s.EqualValues(workflowExecution, result.WorkflowExecution)
				s.EqualValues(workflowType, result.WorkflowType)
				s.EqualValues(startedEventID, result.StartedEventId)
				s.EqualValues(workflowExecution, result.WorkflowExecution)
				taskToken := &tokenspb.Task{
					Attempt:        1,
					NamespaceId:    namespaceId,
					WorkflowId:     workflowID,
					RunId:          runID,
					StartedEventId: startedEventID,
				}
				resultToken, err := engine.tokenSerializer.Deserialize(result.TaskToken)
				if err != nil {
					panic(err)
				}

				// we don't know the expected scheduledEventID for the task polled, so just set it to the result
				taskToken.ScheduledEventId = resultToken.ScheduledEventId
				s.EqualValues(taskToken, resultToken, fmt.Sprintf("%v!=%v", taskToken, resultToken))
				i++
			}
		}
	}

	for _, e := range engines {
		e.Stop()
	}

	s.EqualValues(0, s.taskManager.getTaskCount(tlID))
	totalTasks := taskCount * engineCount * iterations
	persisted := s.taskManager.getCreateTaskCount(tlID)
	// No sync matching as all messages are published first
	s.EqualValues(totalTasks, persisted)
	expectedRange := int64(initialRangeID + persisted/rangeSize)
	if persisted%rangeSize > 0 {
		expectedRange++
	}
	// Due to conflicts some ids are skipped and more real ranges are used.
	s.True(expectedRange <= s.taskManager.getQueueManager(tlID).rangeID)
}

func (s *matchingEngineSuite) TestAddTaskAfterStartFailure() {
	// test default is 100ms, but make it longer for this test so it's not flaky
	s.matchingEngine.config.LongPollExpirationInterval = dynamicconfig.GetDurationPropertyFnFilteredByTaskQueue(10 * time.Second)

	runID := uuid.NewRandom().String()
	workflowID := "workflow1"
	workflowExecution := &commonpb.WorkflowExecution{RunId: runID, WorkflowId: workflowID}

	namespaceId := uuid.New()
	tl := "makeToast"
	dbq := newUnversionedRootQueueKey(namespaceId, tl, enumspb.TASK_QUEUE_TYPE_ACTIVITY)

	taskQueue := &taskqueuepb.TaskQueue{
		Name: tl,
		Kind: enumspb.TASK_QUEUE_KIND_NORMAL,
	}

	scheduledEventID := int64(0)
	addRequest := matchingservice.AddActivityTaskRequest{
		NamespaceId:            namespaceId,
		Execution:              workflowExecution,
		ScheduledEventId:       scheduledEventID,
		TaskQueue:              taskQueue,
		ScheduleToStartTimeout: timestamp.DurationFromSeconds(100),
	}

	_, _, err := s.matchingEngine.AddActivityTask(context.Background(), &addRequest)
	s.NoError(err)
	s.EqualValues(1, s.taskManager.getTaskCount(dbq))

	task, _, err := s.matchingEngine.pollTask(context.Background(), dbq.partition, &pollMetadata{})
	s.NoError(err)

	task.finish(serviceerror.NewInternal("test error"), true)
	s.EqualValues(1, s.taskManager.getTaskCount(dbq))
	task2, _, err := s.matchingEngine.pollTask(context.Background(), dbq.partition, &pollMetadata{})
	s.NoError(err)
	s.NotNil(task2)

	s.NotEqual(task.event.GetTaskId(), task2.event.GetTaskId())
	s.Equal(task.event.Data.GetWorkflowId(), task2.event.Data.GetWorkflowId())
	s.Equal(task.event.Data.GetRunId(), task2.event.Data.GetRunId())
	s.Equal(task.event.Data.GetScheduledEventId(), task2.event.Data.GetScheduledEventId())

	task2.finish(nil, true)
	s.EqualValues(0, s.taskManager.getTaskCount(dbq))
}

// TODO: should be moved to backlog_manager_test
func (s *matchingEngineSuite) TestTaskQueueManagerGetTaskBatch() {
	runID := uuid.NewRandom().String()
	workflowID := "workflow1"
	workflowExecution := &commonpb.WorkflowExecution{RunId: runID, WorkflowId: workflowID}

	namespaceId := uuid.New()
	tl := "makeToast"
	dbq := newUnversionedRootQueueKey(namespaceId, tl, enumspb.TASK_QUEUE_TYPE_ACTIVITY)

	taskQueue := &taskqueuepb.TaskQueue{
		Name: tl,
		Kind: enumspb.TASK_QUEUE_KIND_NORMAL,
	}

	const taskCount = 1200
	const rangeSize = 10
	s.matchingEngine.config.RangeSize = rangeSize

	// add taskCount tasks
	for i := int64(0); i < taskCount; i++ {
		scheduledEventID := i * 3
		addRequest := matchingservice.AddActivityTaskRequest{
			NamespaceId:            namespaceId,
			Execution:              workflowExecution,
			ScheduledEventId:       scheduledEventID,
			TaskQueue:              taskQueue,
			ScheduleToStartTimeout: timestamp.DurationFromSeconds(100),
		}

		_, _, err := s.matchingEngine.AddActivityTask(context.Background(), &addRequest)
		s.NoError(err)
	}

	tlMgr, ok := s.matchingEngine.partitions[dbq.Partition().Key()].(*taskQueuePartitionManagerImpl).defaultQueue.(*physicalTaskQueueManagerImpl)
	s.True(ok, "taskQueueManger doesn't implement taskQueuePartitionManager interface")
	s.EqualValues(taskCount, s.taskManager.getTaskCount(dbq))

	// wait until all tasks are read by the task pump and enqueued into the in-memory buffer
	// at the end of this step, ackManager readLevel will also be equal to the buffer size
	expectedBufSize := min(cap(tlMgr.backlogMgr.taskReader.taskBuffer), taskCount)
	s.True(s.awaitCondition(func() bool { return len(tlMgr.backlogMgr.taskReader.taskBuffer) == expectedBufSize }, time.Second))

	// unload the queue and stop all goroutines that read / write tasks in the background
	// remainder of this test works with the in-memory buffer
	tlMgr.UnloadFromPartitionManager(unloadCauseUnspecified)

	// setReadLevel should NEVER be called without updating ackManager.outstandingTasks
	// This is only for unit test purpose
	tlMgr.backlogMgr.taskAckManager.setReadLevel(tlMgr.backlogMgr.db.GetMaxReadLevel())
	batch, err := tlMgr.backlogMgr.taskReader.getTaskBatch(context.Background())
	s.Nil(err)
	s.EqualValues(0, len(batch.tasks))
	s.EqualValues(tlMgr.backlogMgr.db.GetMaxReadLevel(), batch.readLevel)
	s.True(batch.isReadBatchDone)

	tlMgr.backlogMgr.taskAckManager.setReadLevel(0)
	batch, err = tlMgr.backlogMgr.taskReader.getTaskBatch(context.Background())
	s.Nil(err)
	s.EqualValues(rangeSize, len(batch.tasks))
	s.EqualValues(rangeSize, batch.readLevel)
	s.True(batch.isReadBatchDone)

	s.setupRecordActivityTaskStartedMock(tl)

	// reset the ackManager readLevel to the buffer size and consume
	// the in-memory tasks by calling Poll API - assert ackMgr state
	// at the end
	tlMgr.backlogMgr.taskAckManager.setReadLevel(int64(expectedBufSize))

	// complete rangeSize events
	for i := int64(0); i < rangeSize; i++ {
		identity := "nobody"
		result, err := s.matchingEngine.PollActivityTaskQueue(context.Background(), &matchingservice.PollActivityTaskQueueRequest{
			NamespaceId: namespaceId,
			PollRequest: &workflowservice.PollActivityTaskQueueRequest{
				TaskQueue: taskQueue,
				Identity:  identity,
			},
		}, metrics.NoopMetricsHandler)

		s.NoError(err)
		s.NotNil(result)
		s.NotEqual(emptyPollActivityTaskQueueResponse, result)
		if len(result.TaskToken) == 0 {
			s.logger.Debug("empty poll returned")
			continue
		}
	}
	s.EqualValues(taskCount-rangeSize, s.taskManager.getTaskCount(dbq))
	batch, err = tlMgr.backlogMgr.taskReader.getTaskBatch(context.Background())
	s.Nil(err)
	s.True(0 < len(batch.tasks) && len(batch.tasks) <= rangeSize)
	s.True(batch.isReadBatchDone)
}

// TODO: should be moved to backlog_manager_test
func (s *matchingEngineSuite) TestTaskQueueManagerGetTaskBatch_ReadBatchDone() {
	namespaceId := uuid.New()
	tl := "makeToast"
	prtn := newRootPartition(namespaceId, tl, enumspb.TASK_QUEUE_TYPE_ACTIVITY)

	const rangeSize = 10
	const maxReadLevel = int64(120)
	config := defaultTestConfig()
	config.RangeSize = rangeSize
	pm := s.newPartitionManager(prtn, config)

	tlMgr, ok := pm.(*taskQueuePartitionManagerImpl).defaultQueue.(*physicalTaskQueueManagerImpl)
	s.True(ok)

	tlMgr.Start()

	// tlMgr.taskWriter startup is async so give it time to complete, otherwise
	// the following few lines get clobbered as part of the taskWriter.Start()
	time.Sleep(100 * time.Millisecond)

	tlMgr.backlogMgr.taskAckManager.setReadLevel(0)
	tlMgr.backlogMgr.db.SetMaxReadLevel(maxReadLevel)
	batch, err := tlMgr.backlogMgr.taskReader.getTaskBatch(context.Background())
	s.Empty(batch.tasks)
	s.Equal(int64(rangeSize*10), batch.readLevel)
	s.False(batch.isReadBatchDone)
	s.NoError(err)

	tlMgr.backlogMgr.taskAckManager.setReadLevel(batch.readLevel)
	batch, err = tlMgr.backlogMgr.taskReader.getTaskBatch(context.Background())
	s.Empty(batch.tasks)
	s.Equal(maxReadLevel, batch.readLevel)
	s.True(batch.isReadBatchDone)
	s.NoError(err)
}

func (s *matchingEngineSuite) TestTaskQueueManager_CyclingBehavior() {
	namespaceId := uuid.New()
	tl := "makeToast"
	dbq := newUnversionedRootQueueKey(namespaceId, tl, enumspb.TASK_QUEUE_TYPE_ACTIVITY)
	config := defaultTestConfig()

	for i := 0; i < 4; i++ {
		prevGetTasksCount := s.taskManager.getGetTasksCount(dbq)

		mgr := s.newPartitionManager(dbq.partition, config)

		mgr.Start()
		// tlMgr.taskWriter startup is async so give it time to complete
		time.Sleep(100 * time.Millisecond)
		mgr.(*taskQueuePartitionManagerImpl).Stop(unloadCauseUnspecified)

		getTasksCount := s.taskManager.getGetTasksCount(dbq) - prevGetTasksCount
		s.LessOrEqual(getTasksCount, 1)
	}
}

// TODO: should be moved to backlog_manager_test
func (s *matchingEngineSuite) TestTaskExpiryAndCompletion() {
	runID := uuid.NewRandom().String()
	workflowID := uuid.New()
	workflowExecution := &commonpb.WorkflowExecution{RunId: runID, WorkflowId: workflowID}

	namespaceId := uuid.New()
	tl := "task-expiry-completion-tl0"
	dbq := newUnversionedRootQueueKey(namespaceId, tl, enumspb.TASK_QUEUE_TYPE_ACTIVITY)

	taskQueue := &taskqueuepb.TaskQueue{
		Name: tl,
		Kind: enumspb.TASK_QUEUE_KIND_NORMAL,
	}

	const taskCount = 20 // must be multiple of 4
	const rangeSize = 10
	s.matchingEngine.config.RangeSize = rangeSize
	s.matchingEngine.config.MaxTaskDeleteBatchSize = dynamicconfig.GetIntPropertyFnFilteredByTaskQueue(2)

	testCases := []struct {
		maxTimeBtwnDeletes time.Duration
	}{
		{time.Minute},     // test taskGC deleting due to size threshold
		{time.Nanosecond}, // test taskGC deleting due to time condition
	}

	for _, tc := range testCases {
		for i := int64(0); i < taskCount; i++ {
			scheduledEventID := i * 3
			addRequest := matchingservice.AddActivityTaskRequest{
				NamespaceId:            namespaceId,
				Execution:              workflowExecution,
				ScheduledEventId:       scheduledEventID,
				TaskQueue:              taskQueue,
				ScheduleToStartTimeout: timestamp.DurationFromSeconds(100),
			}
			switch i % 4 {
			case 0:
				// simulates creating a task whose scheduledToStartTimeout is already expired
				addRequest.ScheduleToStartTimeout = timestamp.DurationFromSeconds(-5)
			case 2:
				// simulates creating a task which will time out in the buffer
				addRequest.ScheduleToStartTimeout = durationpb.New(250 * time.Millisecond)
			}
			_, _, err := s.matchingEngine.AddActivityTask(context.Background(), &addRequest)
			s.NoError(err)
		}

		tlMgr, ok := s.matchingEngine.partitions[dbq.Partition().Key()].(*taskQueuePartitionManagerImpl).defaultQueue.(*physicalTaskQueueManagerImpl)
		s.True(ok, "failed to load task queue")
		s.EqualValues(taskCount, s.taskManager.getTaskCount(dbq))

		// wait until all tasks are loaded by into in-memory buffers by task queue manager
		// the buffer size should be one less than expected because dispatcher will dequeue the head
		// 1/4 should be thrown out because they are expired before they hit the buffer
		s.True(s.awaitCondition(func() bool { return len(tlMgr.backlogMgr.taskReader.taskBuffer) >= (3*taskCount/4 - 1) }, time.Second))

		// ensure the 1/4 of tasks with small ScheduleToStartTimeout will be expired when they come out of the buffer
		time.Sleep(300 * time.Millisecond)

		maxTimeBetweenTaskDeletes = tc.maxTimeBtwnDeletes

		s.setupRecordActivityTaskStartedMock(tl)

		pollReq := &matchingservice.PollActivityTaskQueueRequest{
			NamespaceId: namespaceId,
			PollRequest: &workflowservice.PollActivityTaskQueueRequest{TaskQueue: taskQueue, Identity: "test"},
		}

		remaining := taskCount
		for i := 0; i < 2; i++ {
			// verify that (1) expired tasks are not returned in poll result (2) taskCleaner deletes tasks correctly
			for i := int64(0); i < taskCount/4; i++ {
				result, err := s.matchingEngine.PollActivityTaskQueue(context.Background(), pollReq, metrics.NoopMetricsHandler)
				s.NoError(err)
				s.NotNil(result)
				s.NotEqual(result, emptyPollActivityTaskQueueResponse)
			}
			remaining -= taskCount / 2
			// since every other task is expired, we expect half the tasks to be deleted
			// after poll consumed 1/4th of what is available.
			// however, the gc is best-effort and might not run exactly when we want it to.
			// various thread interleavings between the two task reader threads and this one
			// might leave the gc behind by up to 3 tasks, or ahead by up to 1.
			delta := remaining - s.taskManager.getTaskCount(dbq)
			s.Truef(-3 <= delta && delta <= 1, "remaining %d, getTaskCount %d", remaining, s.taskManager.getTaskCount(dbq))
		}
		// ensure full gc for the next case (twice in case one doesn't get the gc lock)
		tlMgr.backlogMgr.taskGC.RunNow(context.Background(), tlMgr.backlogMgr.taskAckManager.getAckLevel())
		tlMgr.backlogMgr.taskGC.RunNow(context.Background(), tlMgr.backlogMgr.taskAckManager.getAckLevel())
	}
}

func (s *matchingEngineSuite) TestGetVersioningData() {
	namespaceID := namespace.ID(uuid.New())
	tq := "tupac"

	// Ensure we can fetch without first needing to set anything
	res, err := s.matchingEngine.GetWorkerBuildIdCompatibility(context.Background(), &matchingservice.GetWorkerBuildIdCompatibilityRequest{
		NamespaceId: namespaceID.String(),
		Request: &workflowservice.GetWorkerBuildIdCompatibilityRequest{
			Namespace: namespaceID.String(),
			TaskQueue: tq,
			MaxSets:   0,
		},
	})
	s.NoError(err)
	s.NotNil(res)

	// Set a long list of versions
	for i := 0; i < 10; i++ {
		id := fmt.Sprintf("%d", i)
		res, err := s.matchingEngine.UpdateWorkerBuildIdCompatibility(context.Background(), &matchingservice.UpdateWorkerBuildIdCompatibilityRequest{
			NamespaceId: namespaceID.String(),
			TaskQueue:   tq,
			Operation: &matchingservice.UpdateWorkerBuildIdCompatibilityRequest_ApplyPublicRequest_{
				ApplyPublicRequest: &matchingservice.UpdateWorkerBuildIdCompatibilityRequest_ApplyPublicRequest{
					Request: &workflowservice.UpdateWorkerBuildIdCompatibilityRequest{
						Namespace: namespaceID.String(),
						TaskQueue: tq,
						Operation: &workflowservice.UpdateWorkerBuildIdCompatibilityRequest_AddNewBuildIdInNewDefaultSet{
							AddNewBuildIdInNewDefaultSet: id,
						},
					},
				},
			},
		})
		s.NoError(err)
		s.NotNil(res)
	}
	// Make a long compat-versions chain
	for i := 0; i < 80; i++ {
		id := fmt.Sprintf("9.%d", i)
		prevCompat := fmt.Sprintf("9.%d", i-1)
		if i == 0 {
			prevCompat = "9"
		}
		res, err := s.matchingEngine.UpdateWorkerBuildIdCompatibility(context.Background(), &matchingservice.UpdateWorkerBuildIdCompatibilityRequest{
			NamespaceId: namespaceID.String(),
			TaskQueue:   tq,
			Operation: &matchingservice.UpdateWorkerBuildIdCompatibilityRequest_ApplyPublicRequest_{
				ApplyPublicRequest: &matchingservice.UpdateWorkerBuildIdCompatibilityRequest_ApplyPublicRequest{
					Request: &workflowservice.UpdateWorkerBuildIdCompatibilityRequest{
						Namespace: namespaceID.String(),
						TaskQueue: tq,
						Operation: &workflowservice.UpdateWorkerBuildIdCompatibilityRequest_AddNewCompatibleBuildId{
							AddNewCompatibleBuildId: &workflowservice.UpdateWorkerBuildIdCompatibilityRequest_AddNewCompatibleVersion{
								NewBuildId:                id,
								ExistingCompatibleBuildId: prevCompat,
								MakeSetDefault:            false,
							},
						},
					},
				},
			},
		})
		s.NoError(err)
		s.NotNil(res)
	}

	// Ensure they all exist
	res, err = s.matchingEngine.GetWorkerBuildIdCompatibility(context.Background(), &matchingservice.GetWorkerBuildIdCompatibilityRequest{
		NamespaceId: namespaceID.String(),
		Request: &workflowservice.GetWorkerBuildIdCompatibilityRequest{
			Namespace: namespaceID.String(),
			TaskQueue: tq,
			MaxSets:   0,
		},
	})
	s.NoError(err)
	majorSets := res.GetResponse().GetMajorVersionSets()
	curDefault := majorSets[len(majorSets)-1]
	s.NotNil(curDefault)
	s.Equal("9", curDefault.GetBuildIds()[0])
	lastNode := curDefault.GetBuildIds()[len(curDefault.GetBuildIds())-1]
	s.Equal("9.79", lastNode)
	s.Equal("0", majorSets[0].GetBuildIds()[0])

	// Ensure depth limiting works
	res, err = s.matchingEngine.GetWorkerBuildIdCompatibility(context.Background(), &matchingservice.GetWorkerBuildIdCompatibilityRequest{
		NamespaceId: namespaceID.String(),
		Request: &workflowservice.GetWorkerBuildIdCompatibilityRequest{
			Namespace: namespaceID.String(),
			TaskQueue: tq,
			MaxSets:   1,
		},
	})
	s.NoError(err)
	majorSets = res.GetResponse().GetMajorVersionSets()
	curDefault = majorSets[len(majorSets)-1]
	s.Equal("9", curDefault.GetBuildIds()[0])
	lastNode = curDefault.GetBuildIds()[len(curDefault.GetBuildIds())-1]
	s.Equal("9.79", lastNode)
	s.Equal(1, len(majorSets))

	res, err = s.matchingEngine.GetWorkerBuildIdCompatibility(context.Background(), &matchingservice.GetWorkerBuildIdCompatibilityRequest{
		NamespaceId: namespaceID.String(),
		Request: &workflowservice.GetWorkerBuildIdCompatibilityRequest{
			Namespace: namespaceID.String(),
			TaskQueue: tq,
			MaxSets:   5,
		},
	})
	s.NoError(err)
	majorSets = res.GetResponse().GetMajorVersionSets()
	s.Equal("5", majorSets[0].GetBuildIds()[0])
}

func (s *matchingEngineSuite) TestGetTaskQueueUserData_NoData() {
	namespaceID := namespace.ID(uuid.New())
	tq := "tupac"

	res, err := s.matchingEngine.GetTaskQueueUserData(context.Background(), &matchingservice.GetTaskQueueUserDataRequest{
		NamespaceId:              namespaceID.String(),
		TaskQueue:                tq,
		TaskQueueType:            enumspb.TASK_QUEUE_TYPE_WORKFLOW,
		LastKnownUserDataVersion: 0,
	})
	s.NoError(err)
	s.Nil(res.UserData.GetData())
}

func (s *matchingEngineSuite) TestGetTaskQueueUserData_ReturnsData() {
	namespaceID := namespace.ID(uuid.New())
	tq := "tupac"

	userData := &persistencespb.VersionedTaskQueueUserData{
		Version: 1,
		Data:    &persistencespb.TaskQueueUserData{Clock: &clockspb.HybridLogicalClock{WallClock: 123456}},
	}
	s.NoError(s.taskManager.UpdateTaskQueueUserData(context.Background(),
		&persistence.UpdateTaskQueueUserDataRequest{
			NamespaceID: namespaceID.String(),
			TaskQueue:   tq,
			UserData:    userData,
		}))
	userData.Version++

	res, err := s.matchingEngine.GetTaskQueueUserData(context.Background(), &matchingservice.GetTaskQueueUserDataRequest{
		NamespaceId:              namespaceID.String(),
		TaskQueue:                tq,
		TaskQueueType:            enumspb.TASK_QUEUE_TYPE_WORKFLOW,
		LastKnownUserDataVersion: 0,
	})
	s.NoError(err)
	s.Equal(res.UserData, userData)
}

func (s *matchingEngineSuite) TestGetTaskQueueUserData_ReturnsEmpty() {
	namespaceID := namespace.ID(uuid.New())
	tq := "tupac"

	userData := &persistencespb.VersionedTaskQueueUserData{
		Version: 1,
		Data:    &persistencespb.TaskQueueUserData{Clock: &clockspb.HybridLogicalClock{WallClock: 123456}},
	}
	s.NoError(s.taskManager.UpdateTaskQueueUserData(context.Background(),
		&persistence.UpdateTaskQueueUserDataRequest{
			NamespaceID: namespaceID.String(),
			TaskQueue:   tq,
			UserData:    userData,
		}))
	userData.Version++

	res, err := s.matchingEngine.GetTaskQueueUserData(context.Background(), &matchingservice.GetTaskQueueUserDataRequest{
		NamespaceId:              namespaceID.String(),
		TaskQueue:                tq,
		TaskQueueType:            enumspb.TASK_QUEUE_TYPE_WORKFLOW,
		LastKnownUserDataVersion: userData.Version,
	})
	s.NoError(err)
	s.Nil(res.UserData.GetData())
}

func (s *matchingEngineSuite) TestGetTaskQueueUserData_LongPoll_Expires() {
	namespaceID := namespace.ID(uuid.New())
	tq := "tupac"

	userData := &persistencespb.VersionedTaskQueueUserData{
		Version: 1,
		Data:    &persistencespb.TaskQueueUserData{Clock: &clockspb.HybridLogicalClock{WallClock: 123456}},
	}
	s.NoError(s.taskManager.UpdateTaskQueueUserData(context.Background(),
		&persistence.UpdateTaskQueueUserDataRequest{
			NamespaceID: namespaceID.String(),
			TaskQueue:   tq,
			UserData:    userData,
		}))
	userData.Version++

	// GetTaskQueueUserData will try to return 5s with a min of 1s before the deadline, so this will block 1s
	ctx, cancel := context.WithTimeout(context.Background(), 3*time.Second)
	defer cancel()

	start := time.Now()
	res, err := s.matchingEngine.GetTaskQueueUserData(ctx, &matchingservice.GetTaskQueueUserDataRequest{
		NamespaceId:              namespaceID.String(),
		TaskQueue:                tq,
		TaskQueueType:            enumspb.TASK_QUEUE_TYPE_WORKFLOW,
		LastKnownUserDataVersion: userData.Version,
		WaitNewData:              true,
	})
	s.NoError(err)
	s.Nil(res.UserData.GetData())
	elapsed := time.Since(start)
	s.Greater(elapsed, 900*time.Millisecond)
}

func (s *matchingEngineSuite) TestGetTaskQueueUserData_LongPoll_WakesUp_FromNothing() {
	namespaceID := namespace.ID(uuid.New())
	tq := "tupac"

	ctx, cancel := context.WithTimeout(context.Background(), 30*time.Second)
	defer cancel()

	go func() {
		time.Sleep(200 * time.Millisecond)

		_, err := s.matchingEngine.UpdateWorkerBuildIdCompatibility(context.Background(), &matchingservice.UpdateWorkerBuildIdCompatibilityRequest{
			NamespaceId: namespaceID.String(),
			TaskQueue:   tq,
			Operation: &matchingservice.UpdateWorkerBuildIdCompatibilityRequest_ApplyPublicRequest_{
				ApplyPublicRequest: &matchingservice.UpdateWorkerBuildIdCompatibilityRequest_ApplyPublicRequest{
					Request: &workflowservice.UpdateWorkerBuildIdCompatibilityRequest{
						Namespace: namespaceID.String(),
						TaskQueue: tq,
						Operation: &workflowservice.UpdateWorkerBuildIdCompatibilityRequest_AddNewBuildIdInNewDefaultSet{
							AddNewBuildIdInNewDefaultSet: "v1",
						},
					},
				},
			},
		})
		s.NoError(err)
	}()

	res, err := s.matchingEngine.GetTaskQueueUserData(ctx, &matchingservice.GetTaskQueueUserDataRequest{
		NamespaceId:              namespaceID.String(),
		TaskQueue:                tq,
		TaskQueueType:            enumspb.TASK_QUEUE_TYPE_WORKFLOW,
		LastKnownUserDataVersion: 0, // must be zero to start
		WaitNewData:              true,
	})
	s.NoError(err)
	s.NotNil(res.UserData.Data.VersioningData)
}

func (s *matchingEngineSuite) TestGetTaskQueueUserData_LongPoll_WakesUp_From2to3() {
	namespaceID := namespace.ID(uuid.New())
	tq := "tupac"

	userData := &persistencespb.VersionedTaskQueueUserData{
		Version: 1,
		Data:    &persistencespb.TaskQueueUserData{Clock: &clockspb.HybridLogicalClock{WallClock: 123456}},
	}
	s.NoError(s.taskManager.UpdateTaskQueueUserData(context.Background(),
		&persistence.UpdateTaskQueueUserDataRequest{
			NamespaceID: namespaceID.String(),
			TaskQueue:   tq,
			UserData:    userData,
		}))
	userData.Version++

	ctx, cancel := context.WithTimeout(context.Background(), 30*time.Second)
	defer cancel()

	go func() {
		time.Sleep(200 * time.Millisecond)

		_, err := s.matchingEngine.UpdateWorkerBuildIdCompatibility(context.Background(), &matchingservice.UpdateWorkerBuildIdCompatibilityRequest{
			NamespaceId: namespaceID.String(),
			TaskQueue:   tq,
			Operation: &matchingservice.UpdateWorkerBuildIdCompatibilityRequest_ApplyPublicRequest_{
				ApplyPublicRequest: &matchingservice.UpdateWorkerBuildIdCompatibilityRequest_ApplyPublicRequest{
					Request: &workflowservice.UpdateWorkerBuildIdCompatibilityRequest{
						Namespace: namespaceID.String(),
						TaskQueue: tq,
						Operation: &workflowservice.UpdateWorkerBuildIdCompatibilityRequest_AddNewBuildIdInNewDefaultSet{
							AddNewBuildIdInNewDefaultSet: "v1",
						},
					},
				},
			},
		})
		s.NoError(err)
	}()

	res, err := s.matchingEngine.GetTaskQueueUserData(ctx, &matchingservice.GetTaskQueueUserDataRequest{
		NamespaceId:              namespaceID.String(),
		TaskQueue:                tq,
		TaskQueueType:            enumspb.TASK_QUEUE_TYPE_WORKFLOW,
		LastKnownUserDataVersion: userData.Version,
		WaitNewData:              true,
	})
	s.NoError(err)
	s.True(hlc.Greater(res.UserData.Data.Clock, userData.Data.Clock))
	s.NotNil(res.UserData.Data.VersioningData)
}

func (s *matchingEngineSuite) TestGetTaskQueueUserData_LongPoll_Closes() {
	namespaceID := namespace.ID(uuid.New())
	tq := "tupac"

	ctx, cancel := context.WithTimeout(context.Background(), 30*time.Second)
	defer cancel()

	go func() {
		time.Sleep(200 * time.Millisecond)
		_, _ = s.matchingEngine.ForceUnloadTaskQueuePartition(context.Background(), &matchingservice.ForceUnloadTaskQueuePartitionRequest{
			NamespaceId: namespaceID.String(),
			TaskQueuePartition: &taskqueuespb.TaskQueuePartition{
				TaskQueue:     tq,
				TaskQueueType: enumspb.TASK_QUEUE_TYPE_WORKFLOW,
			},
		})
	}()

	res, err := s.matchingEngine.GetTaskQueueUserData(ctx, &matchingservice.GetTaskQueueUserDataRequest{
		NamespaceId:   namespaceID.String(),
		TaskQueue:     tq,
		TaskQueueType: enumspb.TASK_QUEUE_TYPE_WORKFLOW,
		WaitNewData:   true,
	})
	s.NoError(err)
	s.Nil(res.UserData)
}

func (s *matchingEngineSuite) TestUpdateUserData_FailsOnKnownVersionMismatch() {
	namespaceID := namespace.ID(uuid.New())
	tq := "tupac"

	userData := &persistencespb.VersionedTaskQueueUserData{
		Version: 1,
		Data:    &persistencespb.TaskQueueUserData{Clock: &clockspb.HybridLogicalClock{WallClock: 123456}},
	}

	err := s.taskManager.UpdateTaskQueueUserData(context.Background(),
		&persistence.UpdateTaskQueueUserDataRequest{
			NamespaceID: namespaceID.String(),
			TaskQueue:   tq,
			UserData:    userData,
		})
	s.NoError(err)

	_, err = s.matchingEngine.UpdateWorkerBuildIdCompatibility(context.Background(), &matchingservice.UpdateWorkerBuildIdCompatibilityRequest{
		NamespaceId: namespaceID.String(),
		TaskQueue:   tq,
		Operation: &matchingservice.UpdateWorkerBuildIdCompatibilityRequest_RemoveBuildIds_{
			RemoveBuildIds: &matchingservice.UpdateWorkerBuildIdCompatibilityRequest_RemoveBuildIds{
				KnownUserDataVersion: 1,
			},
		},
	})
	var failedPreconditionError *serviceerror.FailedPrecondition
	s.ErrorAs(err, &failedPreconditionError)
}

func (s *matchingEngineSuite) TestUnknownBuildId_Match() {
	namespaceId := uuid.New()
	tq := "makeToast"

	ctx, cancel := context.WithTimeout(context.Background(), 2*time.Second)
	defer cancel()

	s.mockMatchingClient.EXPECT().UpdateWorkerBuildIdCompatibility(gomock.Any(), &matchingservice.UpdateWorkerBuildIdCompatibilityRequest{
		NamespaceId: namespaceId,
		TaskQueue:   tq,
		Operation: &matchingservice.UpdateWorkerBuildIdCompatibilityRequest_PersistUnknownBuildId{
			PersistUnknownBuildId: "unknown",
		},
	}).Return(&matchingservice.UpdateWorkerBuildIdCompatibilityResponse{}, nil).AnyTimes() // might get called again on dispatch from spooled

	var wg sync.WaitGroup
	wg.Add(2)

	go func() {
		_, _, err := s.matchingEngine.AddWorkflowTask(ctx, &matchingservice.AddWorkflowTaskRequest{
			NamespaceId:            namespaceId,
			Execution:              &commonpb.WorkflowExecution{RunId: "run", WorkflowId: "wf"},
			ScheduledEventId:       123,
			TaskQueue:              &taskqueuepb.TaskQueue{Name: tq, Kind: enumspb.TASK_QUEUE_KIND_NORMAL},
			ScheduleToStartTimeout: timestamp.DurationFromSeconds(100),
			// do not set ForwardedSource, allow to go to db
			VersionDirective: worker_versioning.MakeBuildIdDirective("unknown"),
		})
		s.NoError(err)
		wg.Done()
	}()

	go func() {
		prtn := newRootPartition(namespaceId, tq, enumspb.TASK_QUEUE_TYPE_WORKFLOW)
		task, _, err := s.matchingEngine.pollTask(ctx, prtn, &pollMetadata{
			workerVersionCapabilities: &commonpb.WorkerVersionCapabilities{
				BuildId:       "unknown",
				UseVersioning: true,
			},
		})
		s.NoError(err)
		s.Equal("wf", task.event.Data.WorkflowId)
		s.Equal(int64(123), task.event.Data.ScheduledEventId)
		task.finish(nil, true)
		wg.Done()
	}()

	wg.Wait()
}

func (s *matchingEngineSuite) TestDemotedMatch() {
	namespaceId := uuid.New()
	tq := "makeToast"
	build0 := "build0"
	build1 := "build1"

	ctx, cancel := context.WithTimeout(context.Background(), 10*time.Second)
	defer cancel()

	// add build0 as the overall default
	clk := hlc.Zero(1)
	userData := &persistencespb.TaskQueueUserData{
		Clock: clk,
		VersioningData: &persistencespb.VersioningData{
			VersionSets: []*persistencespb.CompatibleVersionSet{
				{
					SetIds: []string{hashBuildId(build0)},
					BuildIds: []*persistencespb.BuildId{
						mkBuildId(build0, clk),
					},
					BecameDefaultTimestamp: clk,
				},
			},
		},
	}

	err := s.taskManager.UpdateTaskQueueUserData(ctx, &persistence.UpdateTaskQueueUserDataRequest{
		NamespaceID: namespaceId,
		TaskQueue:   tq,
		UserData: &persistencespb.VersionedTaskQueueUserData{
			Data:    userData,
			Version: 34,
		},
	})
	s.Assert().NoError(err)

	// add a task for build0, will get spooled in its set
	_, _, err = s.matchingEngine.AddWorkflowTask(ctx, &matchingservice.AddWorkflowTaskRequest{
		NamespaceId:      namespaceId,
		Execution:        &commonpb.WorkflowExecution{RunId: "run", WorkflowId: "wf"},
		ScheduledEventId: 123,
		TaskQueue:        &taskqueuepb.TaskQueue{Name: tq, Kind: enumspb.TASK_QUEUE_KIND_NORMAL},
		VersionDirective: worker_versioning.MakeBuildIdDirective(build0),
	})
	s.NoError(err)
	// allow taskReader to finish starting dispatch loop so that we can unload tqms cleanly
	time.Sleep(10 * time.Millisecond)

	// unload base and versioned tqm. note: unload the partition manager unloads both
	prtn := newRootPartition(namespaceId, tq, enumspb.TASK_QUEUE_TYPE_WORKFLOW)
	baseTqm, _, err := s.matchingEngine.getTaskQueuePartitionManager(ctx, prtn, false, loadCauseUnspecified)
	s.NoError(err)
	s.NotNil(baseTqm)
	s.matchingEngine.unloadTaskQueuePartition(baseTqm, unloadCauseUnspecified)
	// wait for taskReader goroutines to exit
	baseTqm.(*taskQueuePartitionManagerImpl).userDataManager.(*userDataManagerImpl).goroGroup.Wait()

	// both are now unloaded. change versioning data to merge unknown into another set.
	userData = &persistencespb.TaskQueueUserData{
		Clock: clk,
		VersioningData: &persistencespb.VersioningData{
			VersionSets: []*persistencespb.CompatibleVersionSet{
				{
					// make build0 set the demoted one to test demoted set loading.
					// it works the other way too but doesn't test anything new.
					SetIds: []string{hashBuildId(build1), hashBuildId(build0)},
					BuildIds: []*persistencespb.BuildId{
						mkBuildId(build0, clk),
						mkBuildId(build1, clk),
					},
					BecameDefaultTimestamp: clk,
				},
			},
		},
	}

	err = s.taskManager.UpdateTaskQueueUserData(ctx, &persistence.UpdateTaskQueueUserDataRequest{
		NamespaceID: namespaceId,
		TaskQueue:   tq,
		UserData: &persistencespb.VersionedTaskQueueUserData{
			Data:    userData,
			Version: 34,
		},
	})
	s.NoError(err)

	// now poll for the task
	task, _, err := s.matchingEngine.pollTask(ctx, prtn, &pollMetadata{
		workerVersionCapabilities: &commonpb.WorkerVersionCapabilities{
			BuildId:       build1,
			UseVersioning: true,
		},
	})
	s.Require().NoError(err)
	s.Equal("wf", task.event.Data.WorkflowId)
	s.Equal(int64(123), task.event.Data.ScheduledEventId)
	task.finish(nil, true)
}

func (s *matchingEngineSuite) TestUnloadOnMembershipChange() {
	// need to create a new engine for this test to customize mockServiceResolver
	s.mockServiceResolver = membership.NewMockServiceResolver(s.controller)
	s.mockServiceResolver.EXPECT().AddListener(gomock.Any(), gomock.Any()).AnyTimes()
	s.mockServiceResolver.EXPECT().RemoveListener(gomock.Any()).AnyTimes()

	self := s.mockHostInfoProvider.HostInfo()
	other := membership.NewHostInfoFromAddress("other")

	config := defaultTestConfig()
	config.MembershipUnloadDelay = dynamicconfig.GetDurationPropertyFn(10 * time.Millisecond)
	e := s.newMatchingEngine(config, s.taskManager)
	e.Start()
	defer e.Stop()

	p1, err := tqid.NormalPartitionFromRpcName("makeToast", uuid.New(), enumspb.TASK_QUEUE_TYPE_WORKFLOW)
	s.NoError(err)
	p2, err := tqid.NormalPartitionFromRpcName("makeToast", uuid.New(), enumspb.TASK_QUEUE_TYPE_ACTIVITY)
	s.NoError(err)

	_, _, err = e.getTaskQueuePartitionManager(context.Background(), p1, true, loadCauseUnspecified)
	s.NoError(err)
	_, _, err = e.getTaskQueuePartitionManager(context.Background(), p2, true, loadCauseUnspecified)
	s.NoError(err)

	s.Equal(2, len(e.getTaskQueuePartitions(1000)))

	s.mockServiceResolver.EXPECT().Lookup(nexusEndpointsTablePartitionRoutingKey).Return(self, nil).AnyTimes()

	// signal membership changed and give time for loop to wake up
	s.mockServiceResolver.EXPECT().Lookup(p1.RoutingKey()).Return(self, nil)
	s.mockServiceResolver.EXPECT().Lookup(p2.RoutingKey()).Return(self, nil)
	e.membershipChangedCh <- nil
	time.Sleep(50 * time.Millisecond)
	s.Equal(2, len(e.getTaskQueuePartitions(1000)), "nothing should be unloaded yet")

	// signal again but p2 doesn't belong to us anymore
	s.mockServiceResolver.EXPECT().Lookup(p1.RoutingKey()).Return(self, nil)
	s.mockServiceResolver.EXPECT().Lookup(p2.RoutingKey()).Return(other, nil).Times(2)
	e.membershipChangedCh <- nil
	s.Eventually(func() bool {
		return len(e.getTaskQueuePartitions(1000)) == 1
	}, 100*time.Millisecond, 10*time.Millisecond, "p2 should have been unloaded")

	isLoaded := func(p tqid.Partition) bool {
		tqm, _, err := e.getTaskQueuePartitionManager(context.Background(), p, false, loadCauseUnspecified)
		s.NoError(err)
		return tqm != nil
	}
	s.True(isLoaded(p1))
	s.False(isLoaded(p2))
}

func (s *matchingEngineSuite) TaskQueueMetricValidator(capture *metricstest.Capture, familyCounterLength int, familyCounter float64, queueCounterLength int, queueCounter float64, queuePartitionCounterLength int, queuePartitionCounter float64) {
	// checks the metrics according to the values passed in the parameters
	snapshot := capture.Snapshot()
	familyCounterRecordings := snapshot[metrics.LoadedTaskQueueFamilyGauge.Name()]
	s.Len(familyCounterRecordings, familyCounterLength)
	s.Equal(familyCounter, familyCounterRecordings[familyCounterLength-1].Value.(float64))

	queueCounterRecordings := snapshot[metrics.LoadedTaskQueueGauge.Name()]
	s.Len(queueCounterRecordings, queueCounterLength)
	s.Equal(queueCounter, queueCounterRecordings[queueCounterLength-1].Value.(float64))

	queuePartitionCounterRecordings := snapshot[metrics.LoadedTaskQueuePartitionGauge.Name()]
	s.Len(queuePartitionCounterRecordings, queuePartitionCounterLength)
	s.Equal(queuePartitionCounter, queuePartitionCounterRecordings[queuePartitionCounterLength-1].Value.(float64))
}

func (s *matchingEngineSuite) PhysicalQueueMetricValidator(capture *metricstest.Capture, physicalTaskQueueLength int, physicalTaskQueueCounter float64) {
	// checks the metrics according to the values passed in the parameters
	snapshot := capture.Snapshot()
	physicalTaskQueueRecordings := snapshot[metrics.LoadedPhysicalTaskQueueGauge.Name()]
	s.Len(physicalTaskQueueRecordings, physicalTaskQueueLength)
	s.Equal(physicalTaskQueueCounter, physicalTaskQueueRecordings[physicalTaskQueueLength-1].Value.(float64))
}

func (s *matchingEngineSuite) TestUpdateTaskQueuePartitionGauge_RootPartitionWorkflowType() {
	// for getting snapshots of metrics
	s.matchingEngine.metricsHandler = metricstest.NewCaptureHandler()
	captureHandler, ok := s.matchingEngine.metricsHandler.(*metricstest.CaptureHandler)
	s.True(ok)
	capture := captureHandler.StartCapture()
	prtn := newRootPartition(
		uuid.New(),
		"MetricTester",
		enumspb.TASK_QUEUE_TYPE_WORKFLOW)
	tqm, _, err := s.matchingEngine.getTaskQueuePartitionManager(context.Background(), prtn, true, loadCauseUnspecified)
	s.Require().NoError(err)

	s.TaskQueueMetricValidator(capture, 1, 1, 1, 1, 1, 1)

	// Calling the update gauge function should increase each of the metrics to 2
	// since we are dealing with a root partition
	tqmImpl, ok := tqm.(*taskQueuePartitionManagerImpl)
	s.True(ok)
	s.matchingEngine.updateTaskQueuePartitionGauge(tqmImpl, 1)
	s.TaskQueueMetricValidator(capture, 2, 2, 2, 2, 2, 2)

}

func (s *matchingEngineSuite) TestUpdateTaskQueuePartitionGauge_RootPartitionActivityType() {
	// for getting snapshots of metrics
	s.matchingEngine.metricsHandler = metricstest.NewCaptureHandler()
	captureHandler, ok := s.matchingEngine.metricsHandler.(*metricstest.CaptureHandler)
	s.True(ok)
	capture := captureHandler.StartCapture()

	prtn := newRootPartition(
		uuid.New(),
		"MetricTester",
		enumspb.TASK_QUEUE_TYPE_ACTIVITY)
	tqm, _, err := s.matchingEngine.getTaskQueuePartitionManager(context.Background(), prtn, true, loadCauseUnspecified)
	s.Require().NoError(err)

	// Creation of a new root partition, having an activity task queue, should not have
	// increased FamilyCounter. Other metrics should be 1.
	s.TaskQueueMetricValidator(capture, 1, 0, 1, 1, 1, 1)

	// Calling the update gauge function should increase each of the metrics to 2
	// since we are dealing with a root partition
	tqmImpl, ok := tqm.(*taskQueuePartitionManagerImpl)
	s.True(ok)
	s.matchingEngine.updateTaskQueuePartitionGauge(tqmImpl, 1)
	s.TaskQueueMetricValidator(capture, 2, 0, 2, 2, 2, 2)
}

func (s *matchingEngineSuite) TestUpdateTaskQueuePartitionGauge_NonRootPartition() {
	s.matchingEngine.metricsHandler = metricstest.NewCaptureHandler()
	captureHandler, ok := s.matchingEngine.metricsHandler.(*metricstest.CaptureHandler)
	s.True(ok)
	capture := captureHandler.StartCapture()

	NonRootPrtn := newTestTaskQueue(
		uuid.New(),
		"MetricTester",
		enumspb.TASK_QUEUE_TYPE_WORKFLOW).NormalPartition(31)
	tqm, _, err := s.matchingEngine.getTaskQueuePartitionManager(context.Background(), NonRootPrtn, true, loadCauseUnspecified)
	s.Require().NoError(err)

	// Creation of a non-root partition should only increase the Queue Partition counter
	s.TaskQueueMetricValidator(capture, 1, 0, 1, 0, 1, 1)

	// Calling the update gauge function should increase each of the metrics to 2
	// since we are dealing with a root partition
	tqmImpl, ok := tqm.(*taskQueuePartitionManagerImpl)
	s.True(ok)
	s.matchingEngine.updateTaskQueuePartitionGauge(tqmImpl, 1)
	s.TaskQueueMetricValidator(capture, 2, 0, 2, 0, 2, 2)
}

func (s *matchingEngineSuite) TestUpdatePhysicalTaskQueueGauge_UnVersioned() {
	s.matchingEngine.metricsHandler = metricstest.NewCaptureHandler()
	captureHandler, ok := s.matchingEngine.metricsHandler.(*metricstest.CaptureHandler)
	s.True(ok)
	capture := captureHandler.StartCapture()

	prtn := newRootPartition(
		uuid.New(),
		"MetricTester",
		enumspb.TASK_QUEUE_TYPE_ACTIVITY)
	tqm, _, err := s.matchingEngine.getTaskQueuePartitionManager(context.Background(), prtn, true, loadCauseUnspecified)
	s.Require().NoError(err)

	// Creating a TaskQueuePartitionManager results in creating a PhysicalTaskQueueManager which should increase
	// the size of the map to 1 and it's counter to 1.
	s.PhysicalQueueMetricValidator(capture, 1, 1)

	tlmImpl, ok := tqm.(*taskQueuePartitionManagerImpl).defaultQueue.(*physicalTaskQueueManagerImpl)
	s.True(ok)

	s.matchingEngine.updatePhysicalTaskQueueGauge(tlmImpl, 1)

	s.PhysicalQueueMetricValidator(capture, 2, 2)

	// Validating if versioned has been set right for the respective parameters
	physicalTaskQueueParameters := taskQueueCounterKey{
		namespaceID:   prtn.NamespaceId(),
		taskType:      prtn.TaskType(),
		partitionType: prtn.Kind(),
		versioned:     "unversioned",
	}
	assert.Equal(s.T(), s.matchingEngine.gaugeMetrics.loadedPhysicalTaskQueueCount[physicalTaskQueueParameters], 2)

}

func (s *matchingEngineSuite) TestUpdatePhysicalTaskQueueGauge_VersionSet() {
	s.matchingEngine.metricsHandler = metricstest.NewCaptureHandler()
	captureHandler, ok := s.matchingEngine.metricsHandler.(*metricstest.CaptureHandler)
	s.True(ok)
	capture := captureHandler.StartCapture()

	namespaceId := uuid.New()
	versionSet := uuid.New()
	tl := "MetricTester"
	dbq := VersionSetQueueKey(newTestTaskQueue(namespaceId, tl, enumspb.TASK_QUEUE_TYPE_ACTIVITY).RootPartition(), versionSet)
	tqm, _, err := s.matchingEngine.getTaskQueuePartitionManager(context.Background(), dbq.Partition(), true, loadCauseUnspecified)
	s.Require().NoError(err)

	// Creating a TaskQueuePartitionManager results in creating a PhysicalTaskQueueManager which should increase
	// the size of the map to 1 and it's counter to 1.
	s.PhysicalQueueMetricValidator(capture, 1, 1)

<<<<<<< HEAD
	Vqtpm, err := tqm.(*taskQueuePartitionManagerImpl).getVersionedQueueNoWait(
=======
	vqtpm, err := tqm.(*taskQueuePartitionManagerImpl).getVersionedQueueNoWait(
>>>>>>> 5f682cb6
		versionSet,
		"",
		nil,
		true,
	)
	s.Require().NoError(err)

	// Creating a VersionedQueue results in increasing the size of the map to 2, due to 2 entries now,
	// with it's counter to 1.
	s.PhysicalQueueMetricValidator(capture, 2, 1)
	s.matchingEngine.updatePhysicalTaskQueueGauge(vqtpm.(*physicalTaskQueueManagerImpl), 1)
	s.PhysicalQueueMetricValidator(capture, 3, 2)

	// Validating if versioned has been set right for the specific parameters
	physicalTaskQueueParameters := taskQueueCounterKey{
		namespaceID:   dbq.Partition().NamespaceId(),
		taskType:      dbq.Partition().TaskType(),
		partitionType: dbq.Partition().Kind(),
		versioned:     "versionSet",
	}
	assert.Equal(s.T(), s.matchingEngine.gaugeMetrics.loadedPhysicalTaskQueueCount[physicalTaskQueueParameters], 2)

}

func (s *matchingEngineSuite) TestUpdatePhysicalTaskQueueGauge_BuildID() {
	s.matchingEngine.metricsHandler = metricstest.NewCaptureHandler()
	captureHandler, ok := s.matchingEngine.metricsHandler.(*metricstest.CaptureHandler)
	s.True(ok)
	capture := captureHandler.StartCapture()

	namespaceId := uuid.New()
	buildID := uuid.New()
	tl := "MetricTester"
	dbq := BuildIdQueueKey(newTestTaskQueue(namespaceId, tl, enumspb.TASK_QUEUE_TYPE_ACTIVITY).RootPartition(), buildID)
	tqm, _, err := s.matchingEngine.getTaskQueuePartitionManager(context.Background(), dbq.Partition(), true, loadCauseUnspecified)
	s.Require().NoError(err)

	// Creating a TaskQueuePartitionManager results in creating a PhysicalTaskQueueManager which should increase
	// the size of the map to 1 and it's counter to 1.
	s.PhysicalQueueMetricValidator(capture, 1, 1)

	Vqtpm, err := tqm.(*taskQueuePartitionManagerImpl).getVersionedQueueNoWait(
		"",
		buildID,
		nil,
		true,
	)
	s.Require().NoError(err)

	// Creating a VersionedQueue results in increasing the size of the map to 2, due to 2 entries now,
	// with it's counter to 1.
	s.PhysicalQueueMetricValidator(capture, 2, 1)
	s.matchingEngine.updatePhysicalTaskQueueGauge(Vqtpm.(*physicalTaskQueueManagerImpl), 1)
	s.PhysicalQueueMetricValidator(capture, 3, 2)

	// Validating if versioned has been set right for the specific parameters
	physicalTaskQueueParameters := taskQueueCounterKey{
		namespaceID:   dbq.Partition().NamespaceId(),
		taskType:      dbq.Partition().TaskType(),
		partitionType: dbq.Partition().Kind(),
		versioned:     "buildId",
	}
	assert.Equal(s.T(), s.matchingEngine.gaugeMetrics.loadedPhysicalTaskQueueCount[physicalTaskQueueParameters], 2)

}

// generateWorkflowExecution makes a sample workflowExecution and WorkflowType for the required tests
func (s *matchingEngineSuite) generateWorkflowExecution() (*commonpb.WorkflowType, *commonpb.WorkflowExecution) {
	runID := uuid.NewRandom().String()
	workflowID := "workflow1"
	workflowType := &commonpb.WorkflowType{
		Name: "workflow",
	}
	workflowExecution := &commonpb.WorkflowExecution{RunId: runID, WorkflowId: workflowID}
	return workflowType, workflowExecution
}

func (s *matchingEngineSuite) mockHistoryWhilePolling(workflowType *commonpb.WorkflowType) {
	s.mockHistoryClient.EXPECT().RecordWorkflowTaskStarted(gomock.Any(), gomock.Any(), gomock.Any()).DoAndReturn(
		func(ctx context.Context, taskRequest *historyservice.RecordWorkflowTaskStartedRequest, arg2 ...interface{}) (*historyservice.RecordWorkflowTaskStartedResponse, error) {
			return &historyservice.RecordWorkflowTaskStartedResponse{
				PreviousStartedEventId: 1,
				StartedEventId:         1,
				ScheduledEventId:       1,
				WorkflowType:           workflowType,
				Attempt:                1,
				History:                &historypb.History{Events: []*historypb.HistoryEvent{}},
				NextPageToken:          nil,
			}, nil
		}).AnyTimes()
}

func (s *matchingEngineSuite) createTQAndPTQForBacklogTests() (*taskqueuepb.TaskQueue, *PhysicalTaskQueueKey) {
	tq := "approximateBacklogCounter"
	ptq := newUnversionedRootQueueKey(namespaceId, tq, enumspb.TASK_QUEUE_TYPE_WORKFLOW)
	s.taskManager.getQueueManager(ptq).rangeID = 1
	s.matchingEngine.config.RangeSize = 10

	taskQueue := &taskqueuepb.TaskQueue{
		Name: tq,
		Kind: enumspb.TASK_QUEUE_KIND_NORMAL,
	}

	return taskQueue, ptq
}

func (s *matchingEngineSuite) addWorkflowTask(workflowExecution *commonpb.WorkflowExecution, taskQueue *taskqueuepb.TaskQueue) {
	var doneAdding bool
	for !doneAdding {
		addRequest := matchingservice.AddWorkflowTaskRequest{
			NamespaceId:            namespaceId,
			Execution:              workflowExecution,
			ScheduledEventId:       1,
			TaskQueue:              taskQueue,
			ScheduleToStartTimeout: timestamp.DurationFromSeconds(100),
		}
		_, _, err := s.matchingEngine.AddWorkflowTask(context.Background(), &addRequest)
		if err != nil {
			continue
		}
		s.NoError(err)
		doneAdding = true
	}
}

func (s *matchingEngineSuite) createPollWorkflowTaskRequestAndPoll(taskQueue *taskqueuepb.TaskQueue) {
	var donePolling bool
	for !donePolling {
		result, err := s.matchingEngine.PollWorkflowTaskQueue(context.Background(), &matchingservice.PollWorkflowTaskQueueRequest{
			NamespaceId: namespaceId,
			PollRequest: &workflowservice.PollWorkflowTaskQueueRequest{
				TaskQueue: taskQueue,
				Identity:  "nobody",
			},
		}, metrics.NoopMetricsHandler)
		if len(result.TaskToken) == 0 || result.GetAttempt() == 0 {
			continue
		}
		if err != nil {
			// DB could have failed while fetching tasks; try again
			continue
		}
		s.NoError(err)
		donePolling = true
	}
}

// addWorkflowTasks adds taskCount number of tasks for each numWorker
func (s *matchingEngineSuite) addWorkflowTasks(concurrently bool, numWorkers int, taskCount int,
	taskQueue *taskqueuepb.TaskQueue, workflowExecution *commonpb.WorkflowExecution, wg *sync.WaitGroup) {
	if concurrently {
		for p := 0; p < numWorkers; p++ {
			go func() {
				for i := 0; i < taskCount; i++ {
					s.addWorkflowTask(workflowExecution, taskQueue)
				}
				wg.Done()
			}()
		}
	} else {
		// Add tasks sequentially
		for p := 0; p < numWorkers; p++ {
			for i := 0; i < taskCount; i++ {
				s.addWorkflowTask(workflowExecution, taskQueue)
			}
		}
	}
}

// pollWorkflowTasks polls tasks using numWorkers
func (s *matchingEngineSuite) pollWorkflowTasks(concurrently bool, workflowType *commonpb.WorkflowType, numPollers int, taskCount int,
	ptq *PhysicalTaskQueueKey, taskQueue *taskqueuepb.TaskQueue, wg *sync.WaitGroup) {
	s.mockHistoryWhilePolling(workflowType)
	if concurrently {
		for p := 0; p < numPollers; p++ {
			go func() {
				for i := 0; i < taskCount; i++ {
					s.createPollWorkflowTaskRequestAndPoll(taskQueue)
				}
				wg.Done()
			}()
		}
	} else {
		tasksPolled := 0
		for i := 0; i < numPollers*taskCount; i++ {
			s.createPollWorkflowTaskRequestAndPoll(taskQueue)
			tasksPolled += 1

			// PartitionManager could have been unloaded; fetch the latest copy
			pgMgr := s.getPhysicalTaskQueueManagerImpl(ptq)
			s.LessOrEqual(int64(taskCount-tasksPolled), pgMgr.backlogMgr.db.getApproximateBacklogCount())
		}
	}
}

// getPhysicalTaskQueueManagerImpl extracts the physicalTaskQueueManagerImpl for the given PhysicalTaskQueueKey
func (s *matchingEngineSuite) getPhysicalTaskQueueManagerImpl(ptq *PhysicalTaskQueueKey) *physicalTaskQueueManagerImpl {
	pgMgr, ok := s.matchingEngine.partitions[ptq.Partition().Key()].(*taskQueuePartitionManagerImpl).defaultQueue.(*physicalTaskQueueManagerImpl)
	s.True(ok, "taskQueueManger doesn't implement taskQueuePartitionManager interface")
	return pgMgr
}

func (s *matchingEngineSuite) addConsumeAllWorkflowTasksNonConcurrently(taskCount int, numWorkers int, numPollers int) {
	workflowType, workflowExecution := s.generateWorkflowExecution()
	taskQueue, ptq := s.createTQAndPTQForBacklogTests()

	s.addWorkflowTasks(false, numWorkers, taskCount, taskQueue, workflowExecution, nil)
	s.EqualValues(taskCount*numWorkers, s.taskManager.getCreateTaskCount(ptq))
	s.EqualValues(taskCount*numWorkers, s.taskManager.getTaskCount(ptq))

	// Extract the pgMgr for validating approximateBacklogCounter
	pgMgr := s.getPhysicalTaskQueueManagerImpl(ptq)
	s.EqualValues(int64(taskCount*numWorkers), pgMgr.backlogMgr.db.getApproximateBacklogCount())

	s.pollWorkflowTasks(false, workflowType, numPollers, taskCount, ptq, taskQueue, nil)

	s.LessOrEqual(int64(0), pgMgr.backlogMgr.db.getApproximateBacklogCount())
}

func (s *matchingEngineSuite) TestAddConsumeWorkflowTasksNoDBErrors() {
	s.addConsumeAllWorkflowTasksNonConcurrently(100, 1, 1)
}

func (s *matchingEngineSuite) TestAddConsumeWorkflowTasksDBErrors() {
	s.taskManager.dbConditionalFailedError = true
	s.addConsumeAllWorkflowTasksNonConcurrently(100, 1, 1)
}

func (s *matchingEngineSuite) TestMultipleWorkersAddConsumeWorkflowTasksNoDBErrors() {
	s.addConsumeAllWorkflowTasksNonConcurrently(100, 5, 5)
}

func (s *matchingEngineSuite) TestMultipleWorkersAddConsumeWorkflowTasksDBErrors() {
	s.taskManager.dbConditionalFailedError = true
	s.addConsumeAllWorkflowTasksNonConcurrently(100, 5, 5)
}

func (s *matchingEngineSuite) resetBacklogCounter(numWorkers int, taskCount int, rangeSize int) {
	s.matchingEngine.config.LongPollExpirationInterval = dynamicconfig.GetDurationPropertyFnFilteredByTaskQueue(1 * time.Millisecond)
	s.matchingEngine.config.UpdateAckInterval = dynamicconfig.GetDurationPropertyFnFilteredByTaskQueue(100 * time.Millisecond)

	workflowType, workflowExecution := s.generateWorkflowExecution()
	taskQueue, ptq := s.createTQAndPTQForBacklogTests()
	s.matchingEngine.config.RangeSize = int64(rangeSize)

	s.addWorkflowTasks(false, numWorkers, taskCount, taskQueue, workflowExecution, nil)

	// TaskID of the first task to be added
	minTaskID, done := s.taskManager.minTaskID(ptq)
	s.True(done)

	partitionManager, _, err := s.matchingEngine.getTaskQueuePartitionManager(context.Background(), ptq.Partition(), false, loadCauseTask)
	s.NoError(err)
	pgMgr := s.getPhysicalTaskQueueManagerImpl(ptq)

	s.EqualValues(taskCount*numWorkers, s.taskManager.getTaskCount(ptq))

	// Check the maxReadLevel with the value of task stored in db
	maxTaskId, ok := s.taskManager.maxTaskID(ptq)
	s.True(ok)
	s.EqualValues(maxTaskId, pgMgr.backlogMgr.db.maxReadLevel.Load())

	// validate the approximateBacklogCounter
	s.EqualValues(taskCount*numWorkers, pgMgr.backlogMgr.db.getApproximateBacklogCount())

	// Unload the PQM
	s.matchingEngine.unloadTaskQueuePartition(partitionManager, unloadCauseForce)

	// Simulate a TTL'ed task in Cassandra by removing it from the DB
	// Remove the task from testTaskManager but not from db/AckManager

	// Stop the backlogManager so that we TTL and the taskReader does not catch this
	request := &persistence.CompleteTasksLessThanRequest{
		NamespaceID:        namespaceId,
		TaskQueueName:      taskQueue.Name,
		TaskType:           enumspb.TASK_QUEUE_TYPE_WORKFLOW,
		ExclusiveMaxTaskID: minTaskID + 1,
		Limit:              100,
	}
	_, err = s.taskManager.CompleteTasksLessThan(context.Background(), request)
	s.NoError(err)
	s.EqualValues((taskCount*numWorkers)-1, s.taskManager.getTaskCount(ptq))

	// Add pollers which shall also load the fresher version of tqm
	s.pollWorkflowTasks(false, workflowType, 1, (taskCount*numWorkers)-1, ptq, taskQueue, nil)

	// Update pgMgr to have the latest pgMgr
	pgMgr = s.getPhysicalTaskQueueManagerImpl(ptq)

	// Overwrite the maxReadLevel since it could have increased if the previous taskWriter was stopped (which would not result in resetting);
	// This should never be called and is only being done here for test purposes
	pgMgr.backlogMgr.db.SetMaxReadLevel(maxTaskId)

	s.EqualValues(0, s.taskManager.getTaskCount(ptq))
	s.Eventually(func() bool {
		return int64(0) == pgMgr.backlogMgr.db.getApproximateBacklogCount()
	}, 3*time.Second, 10*time.Millisecond, "backlog counter should have been reset")

	s.EqualValues(int64(0), pgMgr.backlogMgr.db.getApproximateBacklogCount())
}

// TestResettingBacklogCounter tests the scenario where approximateBacklogCounter over-counts and resets it accordingly
func (s *matchingEngineSuite) TestResetBacklogCounterNoDBErrors() {

	s.resetBacklogCounter(2, 2, 2)
}

func (s *matchingEngineSuite) TestResetBacklogCounterDBErrors() {
	s.taskManager.dbConditionalFailedError = true
	s.resetBacklogCounter(2, 2, 2)
}

func (s *matchingEngineSuite) TestMoreTasksResetBacklogCounterNoDBErrors() {

	s.resetBacklogCounter(10, 20, 2)
}

func (s *matchingEngineSuite) TestMoreTasksResetBacklogCounterDBErrors() {
	s.taskManager.dbConditionalFailedError = true

	s.resetBacklogCounter(10, 50, 5)
}

// Concurrent tests for testing approximateBacklogCounter

func (s *matchingEngineSuite) concurrentPublishAndConsumeValidateBacklogCounter(numWorkers int, tasksToAdd int, tasksToPoll int) {
	workflowType, workflowExecution := s.generateWorkflowExecution()
	taskQueue, ptq := s.createTQAndPTQForBacklogTests()

	s.matchingEngine.config.LongPollExpirationInterval = dynamicconfig.GetDurationPropertyFnFilteredByTaskQueue(10 * time.Millisecond)
	s.matchingEngine.config.UpdateAckInterval = dynamicconfig.GetDurationPropertyFnFilteredByTaskQueue(1 * time.Millisecond)

	var wg sync.WaitGroup
	wg.Add(2 * numWorkers)

	s.addWorkflowTasks(true, numWorkers, tasksToAdd, taskQueue, workflowExecution, &wg)
	s.pollWorkflowTasks(true, workflowType, numWorkers, tasksToPoll, ptq, taskQueue, &wg)

	wg.Wait()

	pgMgr := s.getPhysicalTaskQueueManagerImpl(ptq)

	// force GC to make sure all the acked tasks are cleaned up before validating the count
	pgMgr.backlogMgr.taskGC.RunNow(context.Background(), pgMgr.backlogMgr.taskAckManager.getAckLevel())
	s.LessOrEqual(int64(s.taskManager.getTaskCount(ptq)), pgMgr.backlogMgr.db.getApproximateBacklogCount())
}

func (s *matchingEngineSuite) TestConcurrentAddWorkflowTasksNoDBErrors() {

	s.concurrentPublishAndConsumeValidateBacklogCounter(150, 100, 0)
}

func (s *matchingEngineSuite) TestConcurrentAddWorkflowTasksDBErrors() {
	s.T().Skip("Skipping this as the backlog counter could under-count. Fix requires making " +
		"UpdateState an atomic operation.")
	s.taskManager.dbConditionalFailedError = true

	s.concurrentPublishAndConsumeValidateBacklogCounter(150, 100, 0)
}

func (s *matchingEngineSuite) TestConcurrentAdd_PollWorkflowTasksNoDBErrors() {

	s.concurrentPublishAndConsumeValidateBacklogCounter(20, 100, 100)
}

func (s *matchingEngineSuite) TestConcurrentAdd_PollWorkflowTasksDBErrors() {
	s.T().Skip("Skipping this as the backlog counter could under-count. Fix requires making " +
		"UpdateState an atomic operation.")
	s.taskManager.dbConditionalFailedError = true

	s.concurrentPublishAndConsumeValidateBacklogCounter(20, 100, 100)
}

func (s *matchingEngineSuite) TestLesserNumberOfPollersThanTasksNoDBErrors() {
	s.concurrentPublishAndConsumeValidateBacklogCounter(1, 500, 200)
}

func (s *matchingEngineSuite) TestLesserNumberOfPollersThanTasksDBErrors() {
	s.taskManager.dbConditionalFailedError = true

	s.concurrentPublishAndConsumeValidateBacklogCounter(1, 500, 200)
}

func (s *matchingEngineSuite) TestMultipleWorkersLesserNumberOfPollersThanTasksNoDBErrors() {

	s.concurrentPublishAndConsumeValidateBacklogCounter(5, 500, 200)
}

func (s *matchingEngineSuite) TestMultipleWorkersLesserNumberOfPollersThanTasksDBErrors() {
	s.T().Skip("Skipping this as the backlog counter could under-count. Fix requires making " +
		"UpdateState an atomic operation.")
	s.taskManager.dbConditionalFailedError = true

	s.concurrentPublishAndConsumeValidateBacklogCounter(5, 500, 200)
}

func (s *matchingEngineSuite) TestLargerBacklogAge() {
	firstAge := durationpb.New(100 * time.Second)
	secondAge := durationpb.New(1 * time.Millisecond)
	s.Same(firstAge, largerBacklogAge(firstAge, secondAge))

	thirdAge := durationpb.New(5 * time.Minute)
	s.Same(thirdAge, largerBacklogAge(firstAge, thirdAge))
	s.Same(thirdAge, largerBacklogAge(secondAge, thirdAge))
}

func (s *matchingEngineSuite) TestCheckNexusEndpointsOwnership() {
	isOwner, _, err := s.matchingEngine.checkNexusEndpointsOwnership()
	s.NoError(err)
	s.True(isOwner)
	s.hostInfoForResolver = membership.NewHostInfoFromAddress("other")
	isOwner, _, err = s.matchingEngine.checkNexusEndpointsOwnership()
	s.NoError(err)
	s.False(isOwner)
}

func (s *matchingEngineSuite) TestNotifyNexusEndpointsOwnershipLost() {
	ch := s.matchingEngine.nexusEndpointsOwnershipLostCh
	s.matchingEngine.notifyIfNexusEndpointsOwnershipLost()
	select {
	case <-ch:
		s.Fail("expected nexusEndpointsOwnershipLost channel to not have been closed")
	default:
	}
	s.hostInfoForResolver = membership.NewHostInfoFromAddress("other")
	s.matchingEngine.notifyIfNexusEndpointsOwnershipLost()
	<-ch
	// If the channel is unblocked the test passed.
}

func (s *matchingEngineSuite) setupRecordActivityTaskStartedMock(tlName string) {
	activityTypeName := "activity1"
	activityID := "activityId1"
	activityType := &commonpb.ActivityType{Name: activityTypeName}
	activityInput := payloads.EncodeString("Activity1 Input")

	// History service is using mock
	s.mockHistoryClient.EXPECT().RecordActivityTaskStarted(gomock.Any(), gomock.Any(), gomock.Any()).DoAndReturn(
		func(ctx context.Context, taskRequest *historyservice.RecordActivityTaskStartedRequest, arg2 ...interface{}) (*historyservice.RecordActivityTaskStartedResponse, error) {
			s.logger.Debug("Mock Received RecordActivityTaskStartedRequest")
			return &historyservice.RecordActivityTaskStartedResponse{
				Attempt: 1,
				ScheduledEvent: newActivityTaskScheduledEvent(taskRequest.ScheduledEventId, 0,
					&commandpb.ScheduleActivityTaskCommandAttributes{
						ActivityId: activityID,
						TaskQueue: &taskqueuepb.TaskQueue{
							Name: tlName,
							Kind: enumspb.TASK_QUEUE_KIND_NORMAL,
						},
						ActivityType:           activityType,
						Input:                  activityInput,
						ScheduleToCloseTimeout: durationpb.New(100 * time.Second),
						ScheduleToStartTimeout: durationpb.New(50 * time.Second),
						StartToCloseTimeout:    durationpb.New(50 * time.Second),
						HeartbeatTimeout:       durationpb.New(10 * time.Second),
					}),
			}, nil
		}).AnyTimes()
}

func (s *matchingEngineSuite) awaitCondition(cond func() bool, timeout time.Duration) bool {
	expiry := time.Now().UTC().Add(timeout)
	for !cond() {
		time.Sleep(time.Millisecond * 5)
		if time.Now().UTC().After(expiry) {
			return false
		}
	}
	return true
}

func newActivityTaskScheduledEvent(eventID int64, workflowTaskCompletedEventID int64,
	scheduleAttributes *commandpb.ScheduleActivityTaskCommandAttributes,
) *historypb.HistoryEvent {
	historyEvent := newHistoryEvent(eventID, enumspb.EVENT_TYPE_ACTIVITY_TASK_SCHEDULED)
	historyEvent.Attributes = &historypb.HistoryEvent_ActivityTaskScheduledEventAttributes{ActivityTaskScheduledEventAttributes: &historypb.ActivityTaskScheduledEventAttributes{
		ActivityId:                   scheduleAttributes.ActivityId,
		ActivityType:                 scheduleAttributes.ActivityType,
		TaskQueue:                    scheduleAttributes.TaskQueue,
		Input:                        scheduleAttributes.Input,
		Header:                       scheduleAttributes.Header,
		ScheduleToCloseTimeout:       scheduleAttributes.ScheduleToCloseTimeout,
		ScheduleToStartTimeout:       scheduleAttributes.ScheduleToStartTimeout,
		StartToCloseTimeout:          scheduleAttributes.StartToCloseTimeout,
		HeartbeatTimeout:             scheduleAttributes.HeartbeatTimeout,
		WorkflowTaskCompletedEventId: workflowTaskCompletedEventID,
	}}
	return historyEvent
}

func newHistoryEvent(eventID int64, eventType enumspb.EventType) *historypb.HistoryEvent {
	historyEvent := &historypb.HistoryEvent{
		EventId:   eventID,
		EventTime: timestamppb.New(time.Now().UTC()),
		EventType: eventType,
	}

	return historyEvent
}

var _ persistence.TaskManager = (*testTaskManager)(nil) // Asserts that interface is indeed implemented

type testTaskManager struct {
	sync.Mutex
	queues                   map[dbTaskQueueKey]*testPhysicalTaskQueueManager
	logger                   log.Logger
	dbConditionalFailedError bool
	dbServiceError           bool
}

type dbTaskQueueKey struct {
	partitionKey tqid.PartitionKey
	version      PhysicalTaskQueueVersion
}

func getKey(dbq *PhysicalTaskQueueKey) dbTaskQueueKey {
<<<<<<< HEAD
	return dbTaskQueueKey{dbq.partition.Key(), *dbq.Version()}
=======
	return dbTaskQueueKey{dbq.partition.Key(), dbq.Version()}
>>>>>>> 5f682cb6
}

func newTestTaskManager(logger log.Logger) *testTaskManager {
	return &testTaskManager{queues: make(map[dbTaskQueueKey]*testPhysicalTaskQueueManager), logger: logger}
}

func (m *testTaskManager) GetName() string {
	return "test"
}

func (m *testTaskManager) Close() {
}

func (m *testTaskManager) getQueueManager(queue *PhysicalTaskQueueKey) *testPhysicalTaskQueueManager {
	key := getKey(queue)
	m.Lock()
	defer m.Unlock()
	result, ok := m.queues[key]
	if ok {
		return result
	}
	result = newTestTaskQueueManager()
	m.queues[key] = result
	return result
}

func newUnversionedRootQueueKey(namespaceId string, name string, taskType enumspb.TaskQueueType) *PhysicalTaskQueueKey {
	return UnversionedQueueKey(newTestTaskQueue(namespaceId, name, taskType).RootPartition())
}

func newRootPartition(namespaceId string, name string, taskType enumspb.TaskQueueType) *tqid.NormalPartition {
	return newTestTaskQueue(namespaceId, name, taskType).RootPartition()
}

func newTestTaskQueue(namespaceId string, name string, taskType enumspb.TaskQueueType) *tqid.TaskQueue {
	result, err := tqid.NewTaskQueueFamily(namespaceId, name)
	if err != nil {
		panic(fmt.Sprintf("newTaskQueueID failed with error %v", err))
	}
	return result.TaskQueue(taskType)
}

type testPhysicalTaskQueueManager struct {
	sync.Mutex
	queue                   *PhysicalTaskQueueKey
	rangeID                 int64
	ackLevel                int64
	ApproximateBacklogCount int64
	createTaskCount         int
	getTasksCount           int
	getUserDataCount        int
	updateCount             int
	tasks                   *treemap.Map
	userData                *persistencespb.VersionedTaskQueueUserData
}

func (m *testPhysicalTaskQueueManager) RangeID() int64 {
	m.Lock()
	defer m.Unlock()
	return m.rangeID
}

func newTestTaskQueueManager() *testPhysicalTaskQueueManager {
	return &testPhysicalTaskQueueManager{tasks: treemap.NewWith(godsutils.Int64Comparator)}
}

func (m *testTaskManager) CreateTaskQueue(
	_ context.Context,
	request *persistence.CreateTaskQueueRequest,
) (*persistence.CreateTaskQueueResponse, error) {
	tli := request.TaskQueueInfo
	dbq, err := ParsePhysicalTaskQueueKey(tli.Name, tli.NamespaceId, tli.TaskType)
	if err != nil {
		return nil, err
	}
	tlm := m.getQueueManager(dbq)
	tlm.Lock()
	defer tlm.Unlock()

	if tlm.rangeID != 0 {
		return nil, &persistence.ConditionFailedError{
			Msg: fmt.Sprintf("Failed to create task queue: name=%v, type=%v", tli.Name, tli.TaskType),
		}
	}

	tlm.rangeID = request.RangeID
	tlm.ackLevel = tli.AckLevel
	return &persistence.CreateTaskQueueResponse{}, nil
}

// UpdateTaskQueue provides a mock function with given fields: request
func (m *testTaskManager) UpdateTaskQueue(
	_ context.Context,
	request *persistence.UpdateTaskQueueRequest,
) (*persistence.UpdateTaskQueueResponse, error) {
	tli := request.TaskQueueInfo
	dbq, err := ParsePhysicalTaskQueueKey(tli.Name, tli.NamespaceId, tli.TaskType)
	if err != nil {
		return nil, err
	}
	tlm := m.getQueueManager(dbq)
	tlm.Lock()
	defer tlm.Unlock()
	tlm.updateCount++

	if tlm.rangeID != request.PrevRangeID {
		return nil, &persistence.ConditionFailedError{
			Msg: fmt.Sprintf("Failed to update task queue: name=%v, type=%v", tli.Name, tli.TaskType),
		}
	}
	tlm.ackLevel = tli.AckLevel
	tlm.ApproximateBacklogCount = tli.ApproximateBacklogCount
	tlm.rangeID = request.RangeID
	return &persistence.UpdateTaskQueueResponse{}, nil
}

func (m *testTaskManager) GetTaskQueue(
	_ context.Context,
	request *persistence.GetTaskQueueRequest,
) (*persistence.GetTaskQueueResponse, error) {
	dbq, err := ParsePhysicalTaskQueueKey(request.TaskQueue, request.NamespaceID, request.TaskType)
	if err != nil {
		return nil, err
	}
	tlm := m.getQueueManager(dbq)
	tlm.Lock()
	defer tlm.Unlock()

	if tlm.rangeID == 0 {
		return nil, serviceerror.NewNotFound("task queue not found")
	}
	return &persistence.GetTaskQueueResponse{
		TaskQueueInfo: &persistencespb.TaskQueueInfo{
			NamespaceId:             request.NamespaceID,
			Name:                    request.TaskQueue,
			TaskType:                request.TaskType,
			Kind:                    enumspb.TASK_QUEUE_KIND_NORMAL,
			AckLevel:                tlm.ackLevel,
			ExpiryTime:              nil,
			LastUpdateTime:          timestamp.TimeNowPtrUtc(),
			ApproximateBacklogCount: tlm.ApproximateBacklogCount,
		},
		RangeID: tlm.rangeID,
	}, nil
}

// minTaskID returns the minimum value of the TaskID present in testTaskManager
func (m *testTaskManager) minTaskID(dbq *PhysicalTaskQueueKey) (int64, bool) {
	tlm := m.getQueueManager(dbq)
	tlm.Lock()
	defer tlm.Unlock()
	minKey, _ := tlm.tasks.Min()
	key, ok := minKey.(int64)
	return key, ok
}

// maxTaskID returns the maximum value of the TaskID present in testTaskManager
func (m *testTaskManager) maxTaskID(dbq *PhysicalTaskQueueKey) (int64, bool) {
	tlm := m.getQueueManager(dbq)
	tlm.Lock()
	defer tlm.Unlock()
	maxKey, _ := tlm.tasks.Max()
	key, ok := maxKey.(int64)
	return key, ok
}

func (m *testTaskManager) CompleteTasksLessThan(
	_ context.Context,
	request *persistence.CompleteTasksLessThanRequest,
) (int, error) {
	dbq, err := ParsePhysicalTaskQueueKey(request.TaskQueueName, request.NamespaceID, request.TaskType)
	if err != nil {
		return 0, err
	}
	tlm := m.getQueueManager(dbq)
	tlm.Lock()
	defer tlm.Unlock()
	keys := tlm.tasks.Keys()
	for _, key := range keys {
		id := key.(int64)
		if id < request.ExclusiveMaxTaskID {
			tlm.tasks.Remove(id)
		}
	}
	return persistence.UnknownNumRowsAffected, nil
}

func (m *testTaskManager) ListTaskQueue(
	_ context.Context,
	_ *persistence.ListTaskQueueRequest,
) (*persistence.ListTaskQueueResponse, error) {
	return nil, fmt.Errorf("unsupported operation")
}

func (m *testTaskManager) DeleteTaskQueue(
	_ context.Context,
	request *persistence.DeleteTaskQueueRequest,
) error {
	m.Lock()
	defer m.Unlock()
	q := newUnversionedRootQueueKey(request.TaskQueue.NamespaceID, request.TaskQueue.TaskQueueName, request.TaskQueue.TaskQueueType)
	delete(m.queues, getKey(q))
	return nil
}

// generateErrorRandomly states if a taskManager's operation should return an error or not
func (m *testTaskManager) generateErrorRandomly() bool {
	if m.dbConditionalFailedError {
		threshold := 10

		// Generate a random number between 0 and 99
		randomNumber := rand.Intn(100)
		if randomNumber < threshold {
			return true
		}
	}
	return false
}

// CreateTask provides a mock function with given fields: request
func (m *testTaskManager) CreateTasks(
	_ context.Context,
	request *persistence.CreateTasksRequest,
) (*persistence.CreateTasksResponse, error) {
	namespaceId := request.TaskQueueInfo.Data.GetNamespaceId()
	taskQueue := request.TaskQueueInfo.Data.Name
	taskType := request.TaskQueueInfo.Data.TaskType
	rangeID := request.TaskQueueInfo.RangeID

	// Randomly returns a ConditionFailedError
	if m.generateErrorRandomly() {
		return nil, &persistence.ConditionFailedError{
			Msg: fmt.Sprintf("Failed to create task. TaskQueue: %v, taskQueueType: %v, rangeID: %v, db rangeID: %v",
				taskQueue, taskType, rangeID, rangeID),
		}
	}

	if m.dbServiceError {
		return nil, serviceerror.NewUnavailable(fmt.Sprintf("CreateTasks operation failed during serialization. Error : %v", errors.New("failure")))
	}

	dbq, err := ParsePhysicalTaskQueueKey(taskQueue, namespaceId, taskType)
	if err != nil {
		return nil, err
	}
	tlm := m.getQueueManager(dbq)
	tlm.Lock()
	defer tlm.Unlock()

	// First validate the entire batch
	for _, task := range request.Tasks {
		m.logger.Debug("testTaskManager.CreateTask", tag.TaskID(task.GetTaskId()), tag.ShardRangeID(rangeID))
		if task.GetTaskId() <= 0 {
			panic(fmt.Errorf("invalid taskID=%v", task.GetTaskId()))
		}

		if tlm.rangeID != rangeID {
			m.logger.Debug("testTaskManager.CreateTask ConditionFailedError",
				tag.TaskID(task.GetTaskId()), tag.ShardRangeID(rangeID), tag.ShardRangeID(tlm.rangeID))

			return nil, &persistence.ConditionFailedError{
				Msg: fmt.Sprintf("testTaskManager.CreateTask failed. TaskQueue: %v, taskQueueType: %v, rangeID: %v, db rangeID: %v",
					taskQueue, taskType, rangeID, tlm.rangeID),
			}
		}
		_, ok := tlm.tasks.Get(task.GetTaskId())
		if ok {
			panic(fmt.Sprintf("Duplicated TaskID %v", task.GetTaskId()))
		}
	}

	// Then insert all tasks if no errors
	for _, task := range request.Tasks {
		tlm.tasks.Put(task.GetTaskId(), &persistencespb.AllocatedTaskInfo{
			Data:   task.Data,
			TaskId: task.GetTaskId(),
		})
		tlm.createTaskCount++
		tlm.ApproximateBacklogCount++
	}

	return &persistence.CreateTasksResponse{}, nil
}

// GetTasks provides a mock function with given fields: request
func (m *testTaskManager) GetTasks(
	_ context.Context,
	request *persistence.GetTasksRequest,
) (*persistence.GetTasksResponse, error) {
	m.logger.Debug("testTaskManager.GetTasks", tag.MinLevel(request.InclusiveMinTaskID), tag.MaxLevel(request.ExclusiveMaxTaskID))

	if m.generateErrorRandomly() {
		return nil, serviceerror.NewUnavailable(fmt.Sprintf("GetTasks operation failed"))
	}

	dbq, err := ParsePhysicalTaskQueueKey(request.TaskQueue, request.NamespaceID, request.TaskType)

	if err != nil {
		return nil, err
	}
	tlm := m.getQueueManager(dbq)
	tlm.Lock()
	defer tlm.Unlock()
	var tasks []*persistencespb.AllocatedTaskInfo

	it := tlm.tasks.Iterator()
	for it.Next() {
		taskID := it.Key().(int64)
		if taskID < request.InclusiveMinTaskID {
			continue
		}
		if taskID >= request.ExclusiveMaxTaskID {
			break
		}
		tasks = append(tasks, it.Value().(*persistencespb.AllocatedTaskInfo))
	}
	tlm.getTasksCount++
	return &persistence.GetTasksResponse{
		Tasks: tasks,
	}, nil
}

// getTaskCount returns number of tasks in a task queue
func (m *testTaskManager) getTaskCount(q *PhysicalTaskQueueKey) int {
	tlm := m.getQueueManager(q)
	tlm.Lock()
	defer tlm.Unlock()
	return tlm.tasks.Size()
}

// getCreateTaskCount returns how many times CreateTask was called
func (m *testTaskManager) getCreateTaskCount(q *PhysicalTaskQueueKey) int {
	tlm := m.getQueueManager(q)
	tlm.Lock()
	defer tlm.Unlock()
	return tlm.createTaskCount
}

// getGetTasksCount returns how many times GetTasks was called
func (m *testTaskManager) getGetTasksCount(q *PhysicalTaskQueueKey) int {
	tlm := m.getQueueManager(q)
	tlm.Lock()
	defer tlm.Unlock()
	return tlm.getTasksCount
}

// getGetUserDataCount returns how many times GetUserData was called
func (m *testTaskManager) getGetUserDataCount(q *PhysicalTaskQueueKey) int {
	tlm := m.getQueueManager(q)
	tlm.Lock()
	defer tlm.Unlock()
	return tlm.getUserDataCount
}

// getUpdateCount returns how many times UpdateTaskQueue was called
func (m *testTaskManager) getUpdateCount(q *PhysicalTaskQueueKey) int {
	tlm := m.getQueueManager(q)
	tlm.Lock()
	defer tlm.Unlock()
	return tlm.updateCount
}

func (m *testTaskManager) String() string {
	m.Lock()
	defer m.Unlock()
	var result string
	for _, q := range m.queues {
		q.Lock()
		if q.queue.TaskType() == enumspb.TASK_QUEUE_TYPE_ACTIVITY {
			result += "Activity"
		} else {
			result += "Workflow"
		}
		result += " task queue " + q.queue.PersistenceName()
		result += "\n"
		result += fmt.Sprintf("AckLevel=%v\n", q.ackLevel)
		result += fmt.Sprintf("CreateTaskCount=%v\n", q.createTaskCount)
		result += fmt.Sprintf("RangeID=%v\n", q.rangeID)
		result += "Tasks=\n"
		for _, t := range q.tasks.Values() {
			result += fmt.Sprintf("%v\n", t)
		}
		q.Unlock()
	}
	return result
}

// GetTaskQueueData implements persistence.TaskManager
func (m *testTaskManager) GetTaskQueueUserData(_ context.Context, request *persistence.GetTaskQueueUserDataRequest) (*persistence.GetTaskQueueUserDataResponse, error) {
	dbq, err := ParsePhysicalTaskQueueKey(request.TaskQueue, request.NamespaceID, enumspb.TASK_QUEUE_TYPE_WORKFLOW)
	if err != nil {
		return nil, err
	}
	tlm := m.getQueueManager(dbq)
	tlm.Lock()
	defer tlm.Unlock()
	tlm.getUserDataCount++
	return &persistence.GetTaskQueueUserDataResponse{
		UserData: tlm.userData,
	}, nil
}

// UpdateTaskQueueUserData implements persistence.TaskManager
func (m *testTaskManager) UpdateTaskQueueUserData(_ context.Context, request *persistence.UpdateTaskQueueUserDataRequest) error {
	dbq, err := ParsePhysicalTaskQueueKey(request.TaskQueue, request.NamespaceID, enumspb.TASK_QUEUE_TYPE_WORKFLOW)
	if err != nil {
		return err
	}
	tlm := m.getQueueManager(dbq)
	tlm.Lock()
	defer tlm.Unlock()
	newData := common.CloneProto(request.UserData)
	newData.Version++
	tlm.userData = newData
	return nil
}

// ListTaskQueueUserDataEntries implements persistence.TaskManager
func (*testTaskManager) ListTaskQueueUserDataEntries(context.Context, *persistence.ListTaskQueueUserDataEntriesRequest) (*persistence.ListTaskQueueUserDataEntriesResponse, error) {
	// No need to implement this for unit tests
	panic("unimplemented")
}

// GetTaskQueuesByBuildId implements persistence.TaskManager
func (*testTaskManager) GetTaskQueuesByBuildId(context.Context, *persistence.GetTaskQueuesByBuildIdRequest) ([]string, error) {
	// No need to implement this for unit tests
	panic("unimplemented")
}

// CountTaskQueuesByBuildId implements persistence.TaskManager
func (*testTaskManager) CountTaskQueuesByBuildId(context.Context, *persistence.CountTaskQueuesByBuildIdRequest) (int, error) {
	// This is only used to validate that the build ID to task queue mapping is enforced (at the time of writing), report 0.
	return 0, nil
}

func validateTimeRange(t time.Time, expectedDuration time.Duration) bool {
	currentTime := time.Now().UTC()
	diff := time.Duration(currentTime.UnixNano() - t.UnixNano())
	if diff > expectedDuration {
		fmt.Printf("Current time: %v, Application time: %v, Difference: %v \n", currentTime, t, diff)
		return false
	}
	return true
}

func defaultTestConfig() *Config {
	config := NewConfig(dynamicconfig.NewNoopCollection())
	config.LongPollExpirationInterval = dynamicconfig.GetDurationPropertyFnFilteredByTaskQueue(100 * time.Millisecond)
	config.MaxTaskDeleteBatchSize = dynamicconfig.GetIntPropertyFnFilteredByTaskQueue(1)
	return config
}

type (
	dynamicRateBurstWrapper struct {
		quotas.MutableRateBurst
		*quotas.RateLimiterImpl
	}
)

func (d *dynamicRateBurstWrapper) SetRPS(rps float64) {
	d.MutableRateBurst.SetRPS(rps)
	d.RateLimiterImpl.SetRPS(rps)
}

func (d *dynamicRateBurstWrapper) SetBurst(burst int) {
	d.MutableRateBurst.SetBurst(burst)
	d.RateLimiterImpl.SetBurst(burst)
}

func (d *dynamicRateBurstWrapper) Rate() float64 {
	return d.RateLimiterImpl.Rate()
}

func (d *dynamicRateBurstWrapper) Burst() int {
	return d.RateLimiterImpl.Burst()
}<|MERGE_RESOLUTION|>--- conflicted
+++ resolved
@@ -2970,11 +2970,7 @@
 	// the size of the map to 1 and it's counter to 1.
 	s.PhysicalQueueMetricValidator(capture, 1, 1)
 
-<<<<<<< HEAD
-	Vqtpm, err := tqm.(*taskQueuePartitionManagerImpl).getVersionedQueueNoWait(
-=======
 	vqtpm, err := tqm.(*taskQueuePartitionManagerImpl).getVersionedQueueNoWait(
->>>>>>> 5f682cb6
 		versionSet,
 		"",
 		nil,
@@ -3491,11 +3487,7 @@
 }
 
 func getKey(dbq *PhysicalTaskQueueKey) dbTaskQueueKey {
-<<<<<<< HEAD
-	return dbTaskQueueKey{dbq.partition.Key(), *dbq.Version()}
-=======
 	return dbTaskQueueKey{dbq.partition.Key(), dbq.Version()}
->>>>>>> 5f682cb6
 }
 
 func newTestTaskManager(logger log.Logger) *testTaskManager {
