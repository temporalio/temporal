--- conflicted
+++ resolved
@@ -147,16 +147,10 @@
 	m.setUserDataState(userDataClosed, nil)
 }
 
-<<<<<<< HEAD
-// GetUserData returns the versioning data for this task queue. Do not mutate the returned pointer, as doing so
-// will cause cache inconsistency.
-func (m *userDataManagerImpl) GetUserData() (*persistencespb.VersionedTaskQueueUserData, chan struct{}, error) {
-=======
 // GetUserData returns the versioning data for this task queue and a channel that signals when the data has been updated.
 // Do not mutate the returned pointer, as doing so will cause cache inconsistency.
 // If there is no user data, this can return a nil value with no error.
-func (m *userDataManager) GetUserData() (*persistencespb.VersionedTaskQueueUserData, chan struct{}, error) {
->>>>>>> 2b5dcedd
+func (m *userDataManagerImpl) GetUserData() (*persistencespb.VersionedTaskQueueUserData, chan struct{}, error) {
 	m.lock.Lock()
 	defer m.lock.Unlock()
 	return m.getUserDataLocked()
