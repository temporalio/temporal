--- conflicted
+++ resolved
@@ -36,20 +36,6 @@
 
 		// task queue configuration
 
-<<<<<<< HEAD
-		RangeSize                   int64
-		NewMatcher                  dynamicconfig.TypedSubscribableWithTaskQueueFilter[bool]
-		EnableFairness              dynamicconfig.TypedSubscribableWithTaskQueueFilter[bool]
-		GetTasksBatchSize           dynamicconfig.IntPropertyFnWithTaskQueueFilter
-		GetTasksReloadAt            dynamicconfig.IntPropertyFnWithTaskQueueFilter
-		UpdateAckInterval           dynamicconfig.DurationPropertyFnWithTaskQueueFilter
-		MaxTaskQueueIdleTime        dynamicconfig.DurationPropertyFnWithTaskQueueFilter
-		NumTaskqueueWritePartitions dynamicconfig.IntPropertyFnWithTaskQueueFilter
-		NumTaskqueueReadPartitions  dynamicconfig.IntPropertyFnWithTaskQueueFilter
-		// TODO : revert to subscriptions for NumReadPartitions once the Dynamic config conversion is updated,
-		// to allow subscriptions for TypedConstrainedDefaultSettings.
-		// NumTaskqueueReadPartitionsSub            dynamicconfig.TypedSubscribableWithTaskQueueFilter[int]
-=======
 		RangeSize                                int64
 		NewMatcher                               dynamicconfig.TypedSubscribableWithTaskQueueFilter[bool]
 		EnableFairness                           dynamicconfig.TypedSubscribableWithTaskQueueFilter[bool]
@@ -60,7 +46,6 @@
 		NumTaskqueueWritePartitions              dynamicconfig.IntPropertyFnWithTaskQueueFilter
 		NumTaskqueueReadPartitions               dynamicconfig.IntPropertyFnWithTaskQueueFilter
 		NumTaskqueueReadPartitionsSub            dynamicconfig.TypedSubscribableWithTaskQueueFilter[int]
->>>>>>> 251e20a5
 		BreakdownMetricsByTaskQueue              dynamicconfig.BoolPropertyFnWithTaskQueueFilter
 		BreakdownMetricsByPartition              dynamicconfig.BoolPropertyFnWithTaskQueueFilter
 		BreakdownMetricsByBuildID                dynamicconfig.BoolPropertyFnWithTaskQueueFilter
@@ -170,11 +155,7 @@
 		MaxTaskBatchSize                func() int
 		NumWritePartitions              func() int
 		NumReadPartitions               func() int
-<<<<<<< HEAD
-		// NumReadPartitionsSub            func(func(int)) (int, func())
-=======
 		NumReadPartitionsSub            func(func(int)) (int, func())
->>>>>>> 251e20a5
 
 		// partition qps = AdminNamespaceToPartitionDispatchRate(namespace)
 		AdminNamespaceToPartitionDispatchRate func() float64
@@ -244,40 +225,6 @@
 	dc *dynamicconfig.Collection,
 ) *Config {
 	return &Config{
-<<<<<<< HEAD
-		PersistenceMaxQPS:                    dynamicconfig.MatchingPersistenceMaxQPS.Get(dc),
-		PersistenceGlobalMaxQPS:              dynamicconfig.MatchingPersistenceGlobalMaxQPS.Get(dc),
-		PersistenceNamespaceMaxQPS:           dynamicconfig.MatchingPersistenceNamespaceMaxQPS.Get(dc),
-		PersistenceGlobalNamespaceMaxQPS:     dynamicconfig.MatchingPersistenceGlobalNamespaceMaxQPS.Get(dc),
-		PersistencePerShardNamespaceMaxQPS:   dynamicconfig.DefaultPerShardNamespaceRPSMax,
-		PersistenceDynamicRateLimitingParams: dynamicconfig.MatchingPersistenceDynamicRateLimitingParams.Get(dc),
-		PersistenceQPSBurstRatio:             dynamicconfig.PersistenceQPSBurstRatio.Get(dc),
-		SyncMatchWaitDuration:                dynamicconfig.MatchingSyncMatchWaitDuration.Get(dc),
-		HistoryMaxPageSize:                   dynamicconfig.MatchingHistoryMaxPageSize.Get(dc),
-		EnableDeployments:                    dynamicconfig.EnableDeployments.Get(dc), // [cleanup-wv-pre-release]
-		EnableDeploymentVersions:             dynamicconfig.EnableDeploymentVersions.Get(dc),
-		MaxTaskQueuesInDeployment:            dynamicconfig.MatchingMaxTaskQueuesInDeployment.Get(dc),
-		RPS:                                  dynamicconfig.MatchingRPS.Get(dc),
-		OperatorRPSRatio:                     dynamicconfig.OperatorRPSRatio.Get(dc),
-		RangeSize:                            100000,
-		NewMatcher:                           dynamicconfig.MatchingUseNewMatcher.Subscribe(dc),
-		EnableFairness:                       dynamicconfig.MatchingEnableFairness.Subscribe(dc),
-		GetTasksBatchSize:                    dynamicconfig.MatchingGetTasksBatchSize.Get(dc),
-		GetTasksReloadAt:                     dynamicconfig.MatchingGetTasksReloadAt.Get(dc),
-		UpdateAckInterval:                    dynamicconfig.MatchingUpdateAckInterval.Get(dc),
-		MaxTaskQueueIdleTime:                 dynamicconfig.MatchingMaxTaskQueueIdleTime.Get(dc),
-		LongPollExpirationInterval:           dynamicconfig.MatchingLongPollExpirationInterval.Get(dc),
-		BacklogTaskForwardTimeout:            dynamicconfig.MatchingBacklogTaskForwardTimeout.Get(dc),
-		MinTaskThrottlingBurstSize:           dynamicconfig.MatchingMinTaskThrottlingBurstSize.Get(dc),
-		MaxTaskDeleteBatchSize:               dynamicconfig.MatchingMaxTaskDeleteBatchSize.Get(dc),
-		TaskDeleteInterval:                   dynamicconfig.MatchingTaskDeleteInterval.Get(dc),
-		OutstandingTaskAppendsThreshold:      dynamicconfig.MatchingOutstandingTaskAppendsThreshold.Get(dc),
-		MaxTaskBatchSize:                     dynamicconfig.MatchingMaxTaskBatchSize.Get(dc),
-		ThrottledLogRPS:                      dynamicconfig.MatchingThrottledLogRPS.Get(dc),
-		NumTaskqueueWritePartitions:          dynamicconfig.MatchingNumTaskqueueWritePartitions.Get(dc),
-		NumTaskqueueReadPartitions:           dynamicconfig.MatchingNumTaskqueueReadPartitions.Get(dc),
-		// NumTaskqueueReadPartitionsSub:            dynamicconfig.MatchingNumTaskqueueReadPartitions.Subscribe(dc),
-=======
 		PersistenceMaxQPS:                        dynamicconfig.MatchingPersistenceMaxQPS.Get(dc),
 		PersistenceGlobalMaxQPS:                  dynamicconfig.MatchingPersistenceGlobalMaxQPS.Get(dc),
 		PersistenceNamespaceMaxQPS:               dynamicconfig.MatchingPersistenceNamespaceMaxQPS.Get(dc),
@@ -310,7 +257,6 @@
 		NumTaskqueueWritePartitions:              dynamicconfig.MatchingNumTaskqueueWritePartitions.Get(dc),
 		NumTaskqueueReadPartitions:               dynamicconfig.MatchingNumTaskqueueReadPartitions.Get(dc),
 		NumTaskqueueReadPartitionsSub:            dynamicconfig.MatchingNumTaskqueueReadPartitions.Subscribe(dc),
->>>>>>> 251e20a5
 		BreakdownMetricsByTaskQueue:              dynamicconfig.MetricsBreakdownByTaskQueue.Get(dc),
 		BreakdownMetricsByPartition:              dynamicconfig.MetricsBreakdownByPartition.Get(dc),
 		BreakdownMetricsByBuildID:                dynamicconfig.MetricsBreakdownByBuildID.Get(dc),
@@ -440,15 +386,9 @@
 		NumReadPartitions: func() int {
 			return max(1, config.NumTaskqueueReadPartitions(ns.String(), taskQueueName, taskType))
 		},
-<<<<<<< HEAD
-		// NumReadPartitionsSub: func(cb func(int)) (int, func()) {
-		// 	return config.NumTaskqueueReadPartitionsSub(ns.String(), taskQueueName, taskType, cb)
-		// },
-=======
 		NumReadPartitionsSub: func(cb func(int)) (int, func()) {
 			return config.NumTaskqueueReadPartitionsSub(ns.String(), taskQueueName, taskType, cb)
 		},
->>>>>>> 251e20a5
 		BreakdownMetricsByTaskQueue: func() bool {
 			return config.BreakdownMetricsByTaskQueue(ns.String(), taskQueueName, taskType)
 		},
