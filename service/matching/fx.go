// The MIT License
//
// Copyright (c) 2020 Temporal Technologies Inc.  All rights reserved.
//
// Copyright (c) 2020 Uber Technologies, Inc.
//
// Permission is hereby granted, free of charge, to any person obtaining a copy
// of this software and associated documentation files (the "Software"), to deal
// in the Software without restriction, including without limitation the rights
// to use, copy, modify, merge, publish, distribute, sublicense, and/or sell
// copies of the Software, and to permit persons to whom the Software is
// furnished to do so, subject to the following conditions:
//
// The above copyright notice and this permission notice shall be included in
// all copies or substantial portions of the Software.
//
// THE SOFTWARE IS PROVIDED "AS IS", WITHOUT WARRANTY OF ANY KIND, EXPRESS OR
// IMPLIED, INCLUDING BUT NOT LIMITED TO THE WARRANTIES OF MERCHANTABILITY,
// FITNESS FOR A PARTICULAR PURPOSE AND NONINFRINGEMENT. IN NO EVENT SHALL THE
// AUTHORS OR COPYRIGHT HOLDERS BE LIABLE FOR ANY CLAIM, DAMAGES OR OTHER
// LIABILITY, WHETHER IN AN ACTION OF CONTRACT, TORT OR OTHERWISE, ARISING FROM,
// OUT OF OR IN CONNECTION WITH THE SOFTWARE OR THE USE OR OTHER DEALINGS IN
// THE SOFTWARE.

package matching

import (
	"go.uber.org/fx"

	"go.temporal.io/server/common"
	"go.temporal.io/server/common/cluster"
	"go.temporal.io/server/common/config"
	"go.temporal.io/server/common/dynamicconfig"
	"go.temporal.io/server/common/log"
	"go.temporal.io/server/common/membership"
	"go.temporal.io/server/common/metrics"
	"go.temporal.io/server/common/namespace"
	"go.temporal.io/server/common/persistence"
	"go.temporal.io/server/common/persistence/visibility"
	"go.temporal.io/server/common/persistence/visibility/manager"
	esclient "go.temporal.io/server/common/persistence/visibility/store/elasticsearch/client"
	"go.temporal.io/server/common/primitives"
	"go.temporal.io/server/common/resolver"
	"go.temporal.io/server/common/resource"
	"go.temporal.io/server/common/rpc/interceptor"
	"go.temporal.io/server/common/searchattribute"
	"go.temporal.io/server/service"
	"go.temporal.io/server/service/matching/configs"
)

var Module = fx.Options(
	resource.Module,
	fx.Provide(dynamicconfig.NewCollection),
	fx.Provide(ConfigProvider),
	fx.Provide(PersistenceRateLimitingParamsProvider),
	service.PersistenceLazyLoadedServiceResolverModule,
	fx.Provide(ThrottledLoggerRpsFnProvider),
	fx.Provide(RetryableInterceptorProvider),
	fx.Provide(TelemetryInterceptorProvider),
	fx.Provide(RateLimitInterceptorProvider),
	fx.Provide(VisibilityManagerProvider),
	fx.Provide(NewHandler),
	fx.Provide(service.GrpcServerOptionsProvider),
	fx.Provide(NamespaceReplicationQueueProvider),
	fx.Provide(ServiceResolverProvider),
	fx.Provide(NewService),
	fx.Invoke(ServiceLifetimeHooks),
)

func ConfigProvider(
	dc *dynamicconfig.Collection,
	persistenceConfig config.Persistence,
) *Config {
	return NewConfig(dc)
}

func RetryableInterceptorProvider() *interceptor.RetryableInterceptor {
	return interceptor.NewRetryableInterceptor(
		common.CreateMatchingHandlerRetryPolicy(),
		common.IsServiceHandlerRetryableError,
	)
}

func TelemetryInterceptorProvider(
	logger log.Logger,
	namespaceRegistry namespace.Registry,
	metricsHandler metrics.Handler,
) *interceptor.TelemetryInterceptor {
	return interceptor.NewTelemetryInterceptor(
		namespaceRegistry,
		metricsHandler,
		logger,
	)
}

func ThrottledLoggerRpsFnProvider(serviceConfig *Config) resource.ThrottledLoggerRpsFn {
	return func() float64 { return float64(serviceConfig.ThrottledLogRPS()) }
}

func RateLimitInterceptorProvider(
	serviceConfig *Config,
) *interceptor.RateLimitInterceptor {
	return interceptor.NewRateLimitInterceptor(
		configs.NewPriorityRateLimiter(func() float64 { return float64(serviceConfig.RPS()) }, serviceConfig.OperatorRPSRatio),
		map[string]int{},
	)
}

// PersistenceRateLimitingParamsProvider is the same between services but uses different config sources.
// if-case comes from resourceImpl.New.
func PersistenceRateLimitingParamsProvider(
	serviceConfig *Config,
	persistenceLazyLoadedServiceResolver service.PersistenceLazyLoadedServiceResolver,
) service.PersistenceRateLimitingParams {
	return service.NewPersistenceRateLimitingParams(
		serviceConfig.PersistenceMaxQPS,
		serviceConfig.PersistenceGlobalMaxQPS,
		serviceConfig.PersistenceNamespaceMaxQPS,
		serviceConfig.PersistenceGlobalNamespaceMaxQPS,
		serviceConfig.PersistencePerShardNamespaceMaxQPS,
		serviceConfig.EnablePersistencePriorityRateLimiting,
		serviceConfig.OperatorRPSRatio,
		serviceConfig.PersistenceDynamicRateLimitingParams,
		persistenceLazyLoadedServiceResolver,
	)
}

func ServiceResolverProvider(
	membershipMonitor membership.Monitor,
) (membership.ServiceResolver, error) {
	return membershipMonitor.GetResolver(primitives.MatchingService)
}

// TaskQueueReplicatorNamespaceReplicationQueue is used to ensure the replicator only gets set if global namespaces are
// enabled on this cluster. See NamespaceReplicationQueueProvider below.
type TaskQueueReplicatorNamespaceReplicationQueue persistence.NamespaceReplicationQueue

func NamespaceReplicationQueueProvider(
	namespaceReplicationQueue persistence.NamespaceReplicationQueue,
	clusterMetadata cluster.Metadata,
) TaskQueueReplicatorNamespaceReplicationQueue {
	var replicatorNamespaceReplicationQueue persistence.NamespaceReplicationQueue
	if clusterMetadata.IsGlobalNamespaceEnabled() {
		replicatorNamespaceReplicationQueue = namespaceReplicationQueue
	}
	return replicatorNamespaceReplicationQueue
}

func VisibilityManagerProvider(
	logger log.Logger,
	persistenceConfig *config.Persistence,
	customVisibilityStoreFactory visibility.VisibilityStoreFactory,
	metricsHandler metrics.Handler,
	serviceConfig *Config,
	esClient esclient.Client,
	persistenceServiceResolver resolver.ServiceResolver,
	searchAttributesMapperProvider searchattribute.MapperProvider,
	saProvider searchattribute.Provider,
) (manager.VisibilityManager, error) {
	return visibility.NewManager(
		*persistenceConfig,
		persistenceServiceResolver,
		customVisibilityStoreFactory,
		esClient,
		nil, // matching visibility never writes
		saProvider,
		searchAttributesMapperProvider,
		serviceConfig.VisibilityPersistenceMaxReadQPS,
		serviceConfig.VisibilityPersistenceMaxWriteQPS,
		serviceConfig.OperatorRPSRatio,
		serviceConfig.EnableReadFromSecondaryVisibility,
		dynamicconfig.GetStringPropertyFn(visibility.SecondaryVisibilityWritingModeOff), // matching visibility never writes
		serviceConfig.VisibilityDisableOrderByClause,
		serviceConfig.VisibilityEnableManualPagination,
		metricsHandler,
		logger,
	)
}

<<<<<<< HEAD
func HandlerProvider(
	config *Config,
	logger log.SnTaggedLogger,
	throttledLogger log.ThrottledLogger,
	taskManager persistence.TaskManager,
	historyClient resource.HistoryClient,
	matchingRawClient resource.MatchingRawClient,
	matchingServiceResolver membership.ServiceResolver,
	metricsHandler metrics.Handler,
	namespaceRegistry namespace.Registry,
	clusterMetadata cluster.Metadata,
	namespaceReplicationQueue TaskQueueReplicatorNamespaceReplicationQueue,
	visibilityManager manager.VisibilityManager,
	nexusServiceManager persistence.NexusIncomingServiceManager,
) *Handler {
	return NewHandler(
		config,
		logger,
		throttledLogger,
		taskManager,
		historyClient,
		matchingRawClient,
		matchingServiceResolver,
		metricsHandler,
		namespaceRegistry,
		clusterMetadata,
		namespaceReplicationQueue,
		visibilityManager,
		nexusServiceManager,
	)
}

=======
>>>>>>> 0c2cac40
func ServiceLifetimeHooks(lc fx.Lifecycle, svc *Service) {
	lc.Append(fx.StartStopHook(svc.Start, svc.Stop))
}<|MERGE_RESOLUTION|>--- conflicted
+++ resolved
@@ -177,41 +177,6 @@
 	)
 }
 
-<<<<<<< HEAD
-func HandlerProvider(
-	config *Config,
-	logger log.SnTaggedLogger,
-	throttledLogger log.ThrottledLogger,
-	taskManager persistence.TaskManager,
-	historyClient resource.HistoryClient,
-	matchingRawClient resource.MatchingRawClient,
-	matchingServiceResolver membership.ServiceResolver,
-	metricsHandler metrics.Handler,
-	namespaceRegistry namespace.Registry,
-	clusterMetadata cluster.Metadata,
-	namespaceReplicationQueue TaskQueueReplicatorNamespaceReplicationQueue,
-	visibilityManager manager.VisibilityManager,
-	nexusServiceManager persistence.NexusIncomingServiceManager,
-) *Handler {
-	return NewHandler(
-		config,
-		logger,
-		throttledLogger,
-		taskManager,
-		historyClient,
-		matchingRawClient,
-		matchingServiceResolver,
-		metricsHandler,
-		namespaceRegistry,
-		clusterMetadata,
-		namespaceReplicationQueue,
-		visibilityManager,
-		nexusServiceManager,
-	)
-}
-
-=======
->>>>>>> 0c2cac40
 func ServiceLifetimeHooks(lc fx.Lifecycle, svc *Service) {
 	lc.Append(fx.StartStopHook(svc.Start, svc.Stop))
 }