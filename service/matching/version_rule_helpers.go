--- conflicted
+++ resolved
@@ -491,12 +491,8 @@
 	return false
 }
 
-<<<<<<< HEAD
-func FindAssignmentBuildId(rules []*persistencepb.AssignmentRule, runId string) string {
+func FindAssignmentBuildId(rules []*persistencespb.AssignmentRule, runId string) string {
 	rampThreshold := -1.
-=======
-func FindAssignmentBuildId(rules []*persistencespb.AssignmentRule) string {
->>>>>>> 4280359b
 	for _, r := range rules {
 		if r.GetDeleteTimestamp() != nil {
 			continue
