// The MIT License
//
// Copyright (c) 2020 Temporal Technologies Inc.  All rights reserved.
//
// Copyright (c) 2020 Uber Technologies, Inc.
//
// Permission is hereby granted, free of charge, to any person obtaining a copy
// of this software and associated documentation files (the "Software"), to deal
// in the Software without restriction, including without limitation the rights
// to use, copy, modify, merge, publish, distribute, sublicense, and/or sell
// copies of the Software, and to permit persons to whom the Software is
// furnished to do so, subject to the following conditions:
//
// The above copyright notice and this permission notice shall be included in
// all copies or substantial portions of the Software.
//
// THE SOFTWARE IS PROVIDED "AS IS", WITHOUT WARRANTY OF ANY KIND, EXPRESS OR
// IMPLIED, INCLUDING BUT NOT LIMITED TO THE WARRANTIES OF MERCHANTABILITY,
// FITNESS FOR A PARTICULAR PURPOSE AND NONINFRINGEMENT. IN NO EVENT SHALL THE
// AUTHORS OR COPYRIGHT HOLDERS BE LIABLE FOR ANY CLAIM, DAMAGES OR OTHER
// LIABILITY, WHETHER IN AN ACTION OF CONTRACT, TORT OR OTHERWISE, ARISING FROM,
// OUT OF OR IN CONNECTION WITH THE SOFTWARE OR THE USE OR OTHER DEALINGS IN
// THE SOFTWARE.

package matching

import (
	"fmt"
	"math"
	"math/rand"
	"slices"
	"time"

	"github.com/dgryski/go-farm"
	"go.temporal.io/api/serviceerror"
	"go.temporal.io/api/taskqueue/v1"
	"go.temporal.io/api/workflowservice/v1"

	"go.temporal.io/server/api/matchingservice/v1"
	persistencespb "go.temporal.io/server/api/persistence/v1"
	"go.temporal.io/server/common"
	hlc "go.temporal.io/server/common/clock/hybrid_logical_clock"
	"go.temporal.io/server/common/util"
)

<<<<<<< HEAD
const (
	unversionedBuildId = ""
)

var (
	errUnversionedRedirectRuleTarget = serviceerror.NewInvalidArgument(fmt.Sprintf("the unversioned build id '%s' cannot be the target of a redirect rule", unversionedBuildId))
=======
var (
	errInvalidNegativeIndex                     = serviceerror.NewInvalidArgument("rule index cannot be negative")
	errInvalidRampPercentage                    = serviceerror.NewInvalidArgument("ramp percentage must be in range [0, 100)")
	errTargetIsVersionSetMember                 = serviceerror.NewFailedPrecondition("update breaks requirement, target build id is already a member of a version set")
	errSourceIsVersionSetMember                 = serviceerror.NewFailedPrecondition("update breaks requirement, source build id is already a member of a version set")
	errRampedAssignmentRuleIsRedirectRuleSource = serviceerror.NewFailedPrecondition("update breaks requirement, this target build id cannot have a ramp because it is the source of a redirect rule")
	errAssignmentRuleIndexOutOfBounds           = func(idx, length int) error {
		return serviceerror.NewInvalidArgument(fmt.Sprintf("rule index %d is out of bounds for assignment rule list of length %d", idx, length))
	}
	errSourceIsConditionalAssignmentRuleTarget = serviceerror.NewFailedPrecondition("redirect rule source build ID cannot be the target of any assignment rule with non-nil ramp")
	errSourceAlreadyExists                     = func(source, target string) error {
		return serviceerror.NewAlreadyExist(fmt.Sprintf("source %s already redirects to target %s", source, target))
	}
	errSourceNotFound = func(source string) error {
		return serviceerror.NewNotFound(fmt.Sprintf("no redirect rule found with source ID %s", source))
	}
	errNoRecentPollerOnCommitVersion = func(target string) error {
		return serviceerror.NewFailedPrecondition(fmt.Sprintf("no versioned poller with build ID '%s' seen within the last %s, use force=true to commit anyways", target, versioningPollerSeenWindow.String()))
	}
	errExceedsMaxAssignmentRules = func(cnt, max int) error {
		return serviceerror.NewFailedPrecondition(fmt.Sprintf("update exceeds number of assignment rules permitted in namespace (%v/%v)", cnt, max))
	}
	errRequireUnconditionalAssignmentRule = serviceerror.NewFailedPrecondition("there must exist at least one fully-ramped 'unconditional' assignment rule, use force=true to bypass this requirement")
	errExceedsMaxRedirectRules            = func(cnt, max int) error {
		return serviceerror.NewFailedPrecondition(fmt.Sprintf("update exceeds number of redirect rules permitted in namespace (%v/%v)", cnt, max))
	}
	errIsCyclic            = serviceerror.NewFailedPrecondition("update would break acyclic requirement")
	errExceedsMaxRuleChain = func(cnt, max int) error {
		return serviceerror.NewFailedPrecondition(fmt.Sprintf("update exceeds number of chained redirect rules permitted in namespace (%v/%v)", cnt, max))
	}
>>>>>>> be9f4580
)

func cloneOrMkData(data *persistencespb.VersioningData) *persistencespb.VersioningData {
	if data == nil {
		return &persistencespb.VersioningData{
			AssignmentRules: make([]*persistencespb.AssignmentRule, 0),
			RedirectRules:   make([]*persistencespb.RedirectRule, 0),
		}
	}
	return common.CloneProto(data)
}

func InsertAssignmentRule(timestamp *hlc.Clock,
	data *persistencespb.VersioningData,
	req *workflowservice.UpdateWorkerVersioningRulesRequest_InsertBuildIdAssignmentRule,
	maxAssignmentRules int) (*persistencespb.VersioningData, error) {
	if req.GetRuleIndex() < 0 {
		return nil, errInvalidNegativeIndex
	}
	rule := req.GetRule()
	if ramp := rule.GetPercentageRamp(); !validRamp(ramp) {
		return nil, errInvalidRampPercentage
	}
	target := rule.GetTargetBuildId()
	if isInVersionSets(target, data.GetVersionSets()) {
		return nil, errTargetIsVersionSetMember
	}
	if rule.GetRamp() != nil && isActiveRedirectRuleSource(target, data.GetRedirectRules()) {
		return nil, errRampedAssignmentRuleIsRedirectRuleSource
	}
	data = cloneOrMkData(data)
	rules := data.GetAssignmentRules()
	persistenceAR := persistencespb.AssignmentRule{
		Rule:            rule,
		CreateTimestamp: timestamp,
		DeleteTimestamp: nil,
	}
	if actualIdx := given2ActualIdx(req.GetRuleIndex(), rules); actualIdx < 0 {
		// given index was too large, insert at end
		data.AssignmentRules = append(rules, &persistenceAR)
	} else {
		data.AssignmentRules = slices.Insert(rules, actualIdx, &persistenceAR)
	}
	return data, checkAssignmentConditions(data, maxAssignmentRules, false)
}

func ReplaceAssignmentRule(timestamp *hlc.Clock,
	data *persistencespb.VersioningData,
	req *workflowservice.UpdateWorkerVersioningRulesRequest_ReplaceBuildIdAssignmentRule,
) (*persistencespb.VersioningData, error) {
	data = cloneOrMkData(data)
	rule := req.GetRule()
	if ramp := rule.GetPercentageRamp(); !validRamp(ramp) {
		return nil, errInvalidRampPercentage
	}
	target := rule.GetTargetBuildId()
	if isInVersionSets(target, data.GetVersionSets()) {
		return nil, errTargetIsVersionSetMember
	}
	if rule.GetRamp() != nil && isActiveRedirectRuleSource(target, data.GetRedirectRules()) {
		return nil, errRampedAssignmentRuleIsRedirectRuleSource
	}
	rules := data.GetAssignmentRules()
	hadUnconditional := containsUnconditional(rules)
	idx := req.GetRuleIndex()
	actualIdx := given2ActualIdx(idx, rules)
	if actualIdx < 0 {
		return nil, errAssignmentRuleIndexOutOfBounds(int(idx), len(getActiveAssignmentRules(rules)))
	}
	rules[actualIdx].DeleteTimestamp = timestamp
	data.AssignmentRules = slices.Insert(rules, actualIdx, &persistencespb.AssignmentRule{
		Rule:            rule,
		CreateTimestamp: timestamp,
		DeleteTimestamp: nil,
	})
	return data, checkAssignmentConditions(data, 0, hadUnconditional && !req.GetForce())
}

func DeleteAssignmentRule(timestamp *hlc.Clock,
	data *persistencespb.VersioningData,
	req *workflowservice.UpdateWorkerVersioningRulesRequest_DeleteBuildIdAssignmentRule,
) (*persistencespb.VersioningData, error) {
	data = cloneOrMkData(data)
	rules := data.GetAssignmentRules()
	hadUnconditional := containsUnconditional(rules)
	idx := req.GetRuleIndex()
	actualIdx := given2ActualIdx(idx, rules)
	if actualIdx < 0 || actualIdx > len(rules)-1 {
		return nil, errAssignmentRuleIndexOutOfBounds(int(idx), len(getActiveAssignmentRules(rules)))
	}
	rules[actualIdx].DeleteTimestamp = timestamp
	return data, checkAssignmentConditions(data, 0, hadUnconditional && !req.GetForce())
}

func AddCompatibleRedirectRule(timestamp *hlc.Clock,
	data *persistencespb.VersioningData,
	req *workflowservice.UpdateWorkerVersioningRulesRequest_AddCompatibleBuildIdRedirectRule,
	maxRedirectRules,
	maxRedirectRuleChain int) (*persistencespb.VersioningData, error) {
	data = cloneOrMkData(data)
	rule := req.GetRule()
	source := rule.GetSourceBuildId()
	target := rule.GetTargetBuildId()
	if target == unversionedBuildId {
		return nil, errUnversionedRedirectRuleTarget
	}
	if isInVersionSets(source, data.GetVersionSets()) {
		return nil, errSourceIsVersionSetMember
	}
	if isInVersionSets(target, data.GetVersionSets()) {
		return nil, errTargetIsVersionSetMember
	}
	if isConditionalAssignmentRuleTarget(source, data.GetAssignmentRules()) {
		return nil, errSourceIsConditionalAssignmentRuleTarget
	}
	rules := data.GetRedirectRules()
	for _, r := range rules {
		if r.GetDeleteTimestamp() == nil && r.GetRule().GetSourceBuildId() == source {
			return nil, errSourceAlreadyExists(source, r.GetRule().GetTargetBuildId())
		}
	}
	data.RedirectRules = slices.Insert(rules, 0, &persistencespb.RedirectRule{
		Rule:            rule,
		CreateTimestamp: timestamp,
		DeleteTimestamp: nil,
	})
	return data, checkRedirectConditions(data, maxRedirectRules, maxRedirectRuleChain)
}

func ReplaceCompatibleRedirectRule(timestamp *hlc.Clock,
	data *persistencespb.VersioningData,
	req *workflowservice.UpdateWorkerVersioningRulesRequest_ReplaceCompatibleBuildIdRedirectRule,
	maxRedirectRuleChain int,
) (*persistencespb.VersioningData, error) {
	data = cloneOrMkData(data)
	rule := req.GetRule()
	source := rule.GetSourceBuildId()
	target := rule.GetTargetBuildId()
	if target == unversionedBuildId {
		return nil, errUnversionedRedirectRuleTarget
	}
	if isInVersionSets(source, data.GetVersionSets()) {
		return nil, errSourceIsVersionSetMember
	}
	if isInVersionSets(target, data.GetVersionSets()) {
		return nil, errTargetIsVersionSetMember
	}
	rules := data.GetRedirectRules()
	for _, r := range rules {
		if r.GetDeleteTimestamp() == nil && r.GetRule().GetSourceBuildId() == source {
			r.DeleteTimestamp = timestamp
			data.RedirectRules = slices.Insert(rules, 0, &persistencespb.RedirectRule{
				Rule:            rule,
				CreateTimestamp: timestamp,
				DeleteTimestamp: nil,
			})
			return data, checkRedirectConditions(data, 0, maxRedirectRuleChain)
		}
	}
	return nil, errSourceNotFound(source)
}

func DeleteCompatibleRedirectRule(timestamp *hlc.Clock,
	data *persistencespb.VersioningData,
	req *workflowservice.UpdateWorkerVersioningRulesRequest_DeleteCompatibleBuildIdRedirectRule,
) (*persistencespb.VersioningData, error) {
	data = cloneOrMkData(data)
	source := req.GetSourceBuildId()
	for _, r := range data.GetRedirectRules() {
		if r.GetDeleteTimestamp() == nil && r.GetRule().GetSourceBuildId() == source {
			r.DeleteTimestamp = timestamp
			return data, nil // no need to check cycle or chain because removing a node cannot create a cycle or create a link
		}
	}
	return nil, errSourceNotFound(source)
}

// CleanupRuleTombstones clears all deleted rules from versioning data if the rule was deleted more than
// retentionTime ago. Clones data to avoid mutating in place.
func CleanupRuleTombstones(versioningData *persistencespb.VersioningData,
	retentionTime time.Duration,
) *persistencespb.VersioningData {
	modifiedData := shallowCloneVersioningData(versioningData)
	modifiedData.AssignmentRules = util.FilterSlice(modifiedData.GetAssignmentRules(), func(ar *persistencespb.AssignmentRule) bool {
		return ar.DeleteTimestamp == nil || (ar.DeleteTimestamp != nil && hlc.Since(ar.DeleteTimestamp) < retentionTime)
	})
	modifiedData.RedirectRules = util.FilterSlice(modifiedData.GetRedirectRules(), func(rr *persistencespb.RedirectRule) bool {
		return rr.DeleteTimestamp == nil || (rr.DeleteTimestamp != nil && hlc.Since(rr.DeleteTimestamp) < retentionTime)
	})
	return modifiedData
}

// CommitBuildID makes the following changes. If no worker that can accept tasks for the
// target build id has been seen recently, the operation will fail.
// To override this check, set the force flag:
//  1. Adds an unconditional assignment rule for the target Build ID at the
//     end of the list. An unconditional assignment rule:
//     - Has no hint filter
//     - Has no ramp
//  2. Removes all previously added assignment rules to the given target
//     Build ID (if any).
//  3. Removes any *unconditional* assignment rule for other Build IDs.
func CommitBuildID(timestamp *hlc.Clock,
	data *persistencespb.VersioningData,
	req *workflowservice.UpdateWorkerVersioningRulesRequest_CommitBuildId,
	hasRecentPoller bool,
	maxAssignmentRules int) (*persistencespb.VersioningData, error) {
	data = cloneOrMkData(data)
	target := req.GetTargetBuildId()
	if !hasRecentPoller && !req.GetForce() {
		return nil, errNoRecentPollerOnCommitVersion(target)
	}
	if isInVersionSets(target, data.GetVersionSets()) {
		return nil, errTargetIsVersionSetMember
	}

	for _, ar := range getActiveAssignmentRules(data.GetAssignmentRules()) {
		if ar.GetRule().GetTargetBuildId() == target {
			ar.DeleteTimestamp = timestamp
		}
		if isUnconditional(ar.GetRule()) {
			ar.DeleteTimestamp = timestamp
		}
	}

	data.AssignmentRules = append(data.GetAssignmentRules(), &persistencespb.AssignmentRule{
		Rule:            &taskqueue.BuildIdAssignmentRule{TargetBuildId: target},
		CreateTimestamp: timestamp,
	})
	if err := checkAssignmentConditions(data, maxAssignmentRules, false); err != nil {
		return nil, err
	}
	return data, nil
}

func GetTimestampedWorkerVersioningRules(
	versioningData *persistencespb.VersioningData,
	clk *hlc.Clock,
) (*matchingservice.GetWorkerVersioningRulesResponse, error) {
	var cT []byte
	var err error
	if cT, err = clk.Marshal(); err != nil {
		return nil, serviceerror.NewInternal("error generating conflict token")
	}
	activeAssignmentRules := make([]*taskqueue.TimestampedBuildIdAssignmentRule, 0)
	for _, ar := range versioningData.GetAssignmentRules() {
		if ar.GetDeleteTimestamp() == nil {
			activeAssignmentRules = append(activeAssignmentRules, &taskqueue.TimestampedBuildIdAssignmentRule{
				Rule:       ar.GetRule(),
				CreateTime: hlc.ProtoTimestamp(ar.GetCreateTimestamp()),
			})
		}
	}
	activeRedirectRules := make([]*taskqueue.TimestampedCompatibleBuildIdRedirectRule, 0)
	for _, rr := range versioningData.GetRedirectRules() {
		if rr.GetDeleteTimestamp() == nil {
			activeRedirectRules = append(activeRedirectRules, &taskqueue.TimestampedCompatibleBuildIdRedirectRule{
				Rule:       rr.GetRule(),
				CreateTime: hlc.ProtoTimestamp(rr.GetCreateTimestamp()),
			})
		}
	}
	return &matchingservice.GetWorkerVersioningRulesResponse{
		Response: &workflowservice.GetWorkerVersioningRulesResponse{
			AssignmentRules:         activeAssignmentRules,
			CompatibleRedirectRules: activeRedirectRules,
			ConflictToken:           cT,
		},
	}, nil
}

// checkAssignmentConditions checks for validity conditions that must be assessed by looking at the entire set of rules.
// It returns an error if the new set of assignment rules don't meet the following requirements:
// - No more rules than dynamicconfig.VersionAssignmentRuleLimitPerQueue
// - If `requireUnconditional`, ensure at least one unconditional rule still exists
func checkAssignmentConditions(g *persistencespb.VersioningData, maxARs int, requireUnconditional bool) error {
	activeRules := getActiveAssignmentRules(g.GetAssignmentRules())
	if cnt := len(activeRules); maxARs > 0 && cnt > maxARs {
		return errExceedsMaxAssignmentRules(cnt, maxARs)
	}
	if requireUnconditional && !containsUnconditional(activeRules) {
		return errRequireUnconditionalAssignmentRule
	}
	return nil
}

// checkRedirectConditions checks for validity conditions that must be assessed by looking at the entire set of rules.
// It returns an error if the new set of redirect rules don't meet the following requirements:
// - No more rules than dynamicconfig.VersionRedirectRuleLimitPerQueue
// - The DAG of redirect rules must not contain a cycle
// - The DAG of redirect rules must not contain a chain of connected rules longer than dynamicconfig.VersionRedirectRuleChainLimitPerQueue
func checkRedirectConditions(g *persistencespb.VersioningData, maxRRs, maxChain int) error {
	activeRules := getActiveRedirectRules(g.GetRedirectRules())
	if maxRRs > 0 && len(activeRules) > maxRRs {
		return errExceedsMaxRedirectRules(len(activeRules), maxRRs)
	}
	if isCyclic(activeRules) {
		return errIsCyclic
	}
	for _, r := range activeRules {
		upstream := getUpstreamBuildIds(r.GetRule().GetTargetBuildId(), activeRules)
		if len(upstream)+1 > maxChain {
			return errExceedsMaxRuleChain(len(upstream)+1, maxChain)
		}
	}
	return nil
}

func getActiveAssignmentRules(rules []*persistencespb.AssignmentRule) []*persistencespb.AssignmentRule {
	return util.FilterSlice(slices.Clone(rules), func(ar *persistencespb.AssignmentRule) bool {
		return ar.DeleteTimestamp == nil
	})
}

func getActiveRedirectRules(rules []*persistencespb.RedirectRule) []*persistencespb.RedirectRule {
	return util.FilterSlice(slices.Clone(rules), func(rr *persistencespb.RedirectRule) bool {
		return rr.DeleteTimestamp == nil
	})
}

func isActiveRedirectRuleSource(buildID string, redirectRules []*persistencespb.RedirectRule) bool {
	for _, r := range getActiveRedirectRules(redirectRules) {
		if buildID == r.GetRule().GetSourceBuildId() {
			return true
		}
	}
	return false
}

// isConditionalAssignmentRuleTarget checks whether the given buildID is the target of a conditional assignment rule
// (one with a ramp). We check this for any buildID that is the source of a proposed redirect rule, because having a
// ramped assignment rule target as the source for a redirect rule would lead to an unpredictable amount of traffic
// being redirected vs being passed through to the next assignment rule in the chain. This would not be a sensible use
// of redirect rules or assignment rule ramps, so it is prohibited.
//
// e.g. Scenario in which a conditional assignment rule target is the source for a redirect rule.
//
//	Assignment rules: [{target: 1, ramp: 50%}, {target: 2, ramp: nil}, {target: 3, ramp: nil}]
//	  Redirect rules: [{1->4}]
//	50% of tasks that start with buildID 1 would be sent on to buildID 2 per assignment rules, and the
//	remaining 50% that "stay" on buildID 1 would be redirected to buildID 4 per the redirect rules.
//	This doesn't make sense, so we prohibit it.
func isConditionalAssignmentRuleTarget(buildID string, assignmentRules []*persistencespb.AssignmentRule) bool {
	for _, r := range getActiveAssignmentRules(assignmentRules) {
		if !isUnconditional(r.GetRule()) && buildID == r.GetRule().GetTargetBuildId() {
			return true
		}
	}
	return false
}

func isUnconditional(ar *taskqueue.BuildIdAssignmentRule) bool {
	return ar.GetPercentageRamp() == nil
}

// containsUnconditional returns true if there exists an assignment rule with a nil ramp percentage
func containsUnconditional(rules []*persistencespb.AssignmentRule) bool {
	found := false
	for _, rule := range rules {
		ar := rule.GetRule()
		if isUnconditional(ar) {
			found = true
		}
	}
	return found
}

// isInVersionSets returns true if the given build id is in any of the listed version sets
func isInVersionSets(id string, sets []*persistencespb.CompatibleVersionSet) bool {
	for _, set := range sets {
		for _, bid := range set.BuildIds {
			if bid.GetId() == id {
				return true
			}
		}
	}
	return false
}

// given2ActualIdx takes in the user-given index, which only counts active assignment rules, and converts it to the
// actual index of that rule in the assignment rule list, which includes deleted rules.
// A negative return value means index out of bounds.
func given2ActualIdx(idx int32, rules []*persistencespb.AssignmentRule) int {
	for i, rule := range rules {
		if rule.DeleteTimestamp == nil {
			if idx == 0 {
				return i
			}
			idx--
		}
	}
	return -1
}

// validRamp returns true if the percentage ramp is within [0, 100), or if the ramp is nil
func validRamp(ramp *taskqueue.RampByPercentage) bool {
	if ramp == nil {
		return true
	}
	return ramp.RampPercentage >= 0 && ramp.RampPercentage < 100
}

// isCyclic returns true if there is a cycle in the DAG of redirect rules.
func isCyclic(rules []*persistencespb.RedirectRule) bool {
	makeEdgeMap := func(rules []*persistencespb.RedirectRule) map[string][]string {
		ret := make(map[string][]string)
		for _, rule := range rules {
			src := rule.GetRule().GetSourceBuildId()
			dst := rule.GetRule().GetTargetBuildId()
			list, ok := ret[src]
			if !ok {
				list = make([]string, 0)
			}
			list = append(list, dst)
			ret[src] = list
		}
		return ret
	}

	dag := makeEdgeMap(rules)
	visited := make(map[string]bool)
	for node := range dag {
		inStack := make(map[string]bool)
		if dfs(node, visited, inStack, dag) {
			return true
		}
	}
	return false
}

func dfs(curr string, visited, inStack map[string]bool, nodes map[string][]string) bool {
	if inStack[curr] {
		return true
	}
	if visited[curr] {
		return false
	}
	visited[curr] = true
	inStack[curr] = true
	for _, dst := range nodes[curr] {
		if dfs(dst, visited, inStack, nodes) {
			return true
		}
	}
	inStack[curr] = false
	return false
}

// getUpstreamBuildIds returns a list of build ids that point to the given buildId in the graph of redirect rules.
// It considers all rules in the input list, so the caller should provide a filtered list as needed.
// The result will contain no duplicates.
func getUpstreamBuildIds(buildId string, redirectRules []*persistencespb.RedirectRule) []string {
	return getUpstreamHelper(buildId, redirectRules, nil)
}

func getUpstreamHelper(
	buildId string,
	redirectRules []*persistencespb.RedirectRule,
	visited map[string]bool,
) []string {
	var upstream []string
	if visited == nil {
		visited = make(map[string]bool)
	}
	visited[buildId] = true
	directSources := getSourcesForTarget(buildId, redirectRules)

	for _, src := range directSources {
		if !visited[src] {
			upstream = append(upstream, src)
			upstream = append(upstream, getUpstreamHelper(src, redirectRules, visited)...)
		}
	}

	// dedupe
	upstreamUnique := make(map[string]bool)
	for _, bid := range upstream {
		upstreamUnique[bid] = true
	}
	upstream = make([]string, len(upstreamUnique))
	i := 0
	for k := range upstreamUnique {
		upstream[i] = k
		i++
	}
	return upstream
}

// getSourcesForTarget gets the first-degree sources for any redirect rule targeting buildId
func getSourcesForTarget(buildId string, redirectRules []*persistencespb.RedirectRule) []string {
	var sources []string
	for _, rr := range redirectRules {
		if rr.GetRule().GetTargetBuildId() == buildId {
			sources = append(sources, rr.GetRule().GetSourceBuildId())
		}
	}
	return sources
}

// FindAssignmentBuildId finds a build ID for the given runId based on the given rules.
// Non-empty runId is deterministically mapped to a ramp threshold, while empty runId is mapped randomly each time.
func FindAssignmentBuildId(rules []*persistencespb.AssignmentRule, runId string) string {
	rampThreshold := -1.
	for _, r := range rules {
		if r.GetDeleteTimestamp() != nil {
			continue
		}
		if ramp := r.GetRule().GetPercentageRamp(); ramp != nil {
			if rampThreshold == -1. {
				rampThreshold = calcRampThreshold(runId)
			}
			if float64(ramp.GetRampPercentage()) <= rampThreshold {
				continue
			}
		}
		return r.GetRule().GetTargetBuildId()
	}
	return ""
}

// calcRampThreshold returns a number in [0, 100) that is deterministically calculated based on the passed id
func calcRampThreshold(id string) float64 {
	if id == "" {
		return rand.Float64()
	}
	h := farm.Fingerprint32([]byte(id))
	return 100 * (float64(h) / (float64(math.MaxUint32) + 1))
}<|MERGE_RESOLUTION|>--- conflicted
+++ resolved
@@ -43,15 +43,12 @@
 	"go.temporal.io/server/common/util"
 )
 
-<<<<<<< HEAD
 const (
 	unversionedBuildId = ""
 )
 
 var (
-	errUnversionedRedirectRuleTarget = serviceerror.NewInvalidArgument(fmt.Sprintf("the unversioned build id '%s' cannot be the target of a redirect rule", unversionedBuildId))
-=======
-var (
+	errUnversionedRedirectRuleTarget            = serviceerror.NewInvalidArgument(fmt.Sprintf("the unversioned build id '%s' cannot be the target of a redirect rule", unversionedBuildId))
 	errInvalidNegativeIndex                     = serviceerror.NewInvalidArgument("rule index cannot be negative")
 	errInvalidRampPercentage                    = serviceerror.NewInvalidArgument("ramp percentage must be in range [0, 100)")
 	errTargetIsVersionSetMember                 = serviceerror.NewFailedPrecondition("update breaks requirement, target build id is already a member of a version set")
@@ -81,7 +78,6 @@
 	errExceedsMaxRuleChain = func(cnt, max int) error {
 		return serviceerror.NewFailedPrecondition(fmt.Sprintf("update exceeds number of chained redirect rules permitted in namespace (%v/%v)", cnt, max))
 	}
->>>>>>> be9f4580
 )
 
 func cloneOrMkData(data *persistencespb.VersioningData) *persistencespb.VersioningData {
