// The MIT License
//
// Copyright (c) 2020 Temporal Technologies Inc.  All rights reserved.
//
// Copyright (c) 2020 Uber Technologies, Inc.
//
// Permission is hereby granted, free of charge, to any person obtaining a copy
// of this software and associated documentation files (the "Software"), to deal
// in the Software without restriction, including without limitation the rights
// to use, copy, modify, merge, publish, distribute, sublicense, and/or sell
// copies of the Software, and to permit persons to whom the Software is
// furnished to do so, subject to the following conditions:
//
// The above copyright notice and this permission notice shall be included in
// all copies or substantial portions of the Software.
//
// THE SOFTWARE IS PROVIDED "AS IS", WITHOUT WARRANTY OF ANY KIND, EXPRESS OR
// IMPLIED, INCLUDING BUT NOT LIMITED TO THE WARRANTIES OF MERCHANTABILITY,
// FITNESS FOR A PARTICULAR PURPOSE AND NONINFRINGEMENT. IN NO EVENT SHALL THE
// AUTHORS OR COPYRIGHT HOLDERS BE LIABLE FOR ANY CLAIM, DAMAGES OR OTHER
// LIABILITY, WHETHER IN AN ACTION OF CONTRACT, TORT OR OTHERWISE, ARISING FROM,
// OUT OF OR IN CONNECTION WITH THE SOFTWARE OR THE USE OR OTHER DEALINGS IN
// THE SOFTWARE.

package matching

import (
	"context"
	"go.temporal.io/server/common/log"
	"slices"
	"testing"
	"time"

	"github.com/golang/mock/gomock"
	"github.com/stretchr/testify/assert"
	enumspb "go.temporal.io/api/enums/v1"

	persistencespb "go.temporal.io/server/api/persistence/v1"
	commonclock "go.temporal.io/server/common/clock"
	hlc "go.temporal.io/server/common/clock/hybrid_logical_clock"
	"go.temporal.io/server/common/metrics"
	"go.temporal.io/server/common/metrics/metricstest"
	"go.temporal.io/server/common/persistence/visibility/manager"
)

const testBuildIdVisibilityGracePeriod = 2 * time.Minute

func TestGetBuildIdsOfInterest(t *testing.T) {
	t.Parallel()
	rc := mkTestReachabilityCalculator()

	// start time 3x rc.buildIdVisibilityGracePeriod ago
	timesource := commonclock.NewEventTimeSource().Update(time.Now().Add(-3*rc.buildIdVisibilityGracePeriod + time.Second))
	createTs := hlc.Next(hlc.Zero(1), timesource)
	timesource.Advance(rc.buildIdVisibilityGracePeriod)
	oldDeleteTs := hlc.Next(createTs, timesource)
	timesource.Advance(rc.buildIdVisibilityGracePeriod)
	recentDeleteTs := hlc.Next(oldDeleteTs, timesource) // this should be within the grace period by 1s
	/*
		e.g.
		Redirect Rules:
		10
		^
		|
		1 <------ 2
		^
		|
		5 <------ 3 <------ 4 (recently-deleted) <------ 6 (old-deleted) <------ 7 (recently-deleted)
	*/
	rc.redirectRules = []*persistencespb.RedirectRule{
		mkRedirectRulePersistence(mkRedirectRule("1", "10"), createTs, nil),
		mkRedirectRulePersistence(mkRedirectRule("2", "1"), createTs, nil),
		mkRedirectRulePersistence(mkRedirectRule("3", "5"), createTs, nil),
		mkRedirectRulePersistence(mkRedirectRule("4", "3"), createTs, recentDeleteTs),
		mkRedirectRulePersistence(mkRedirectRule("5", "1"), createTs, nil),
		mkRedirectRulePersistence(mkRedirectRule("6", "4"), createTs, oldDeleteTs),
		mkRedirectRulePersistence(mkRedirectRule("7", "6"), createTs, recentDeleteTs),
	}

	// getBuildIdsOfInterest(1, deletedRuleInclusionPeriod=nil)
	buildIdsOfInterest := rc.getBuildIdsOfInterest("1", time.Duration(0))
	expectedBuildIdsOfInterest := []string{"2", "5", "3", "1"}
	slices.Sort(expectedBuildIdsOfInterest)
	slices.Sort(buildIdsOfInterest)
	assert.Equal(t, expectedBuildIdsOfInterest, buildIdsOfInterest)

	// getBuildIdsOfInterest(1, deletedRuleInclusionPeriod=rc.buildIdVisibilityGracePeriod)
	buildIdsOfInterest = rc.getBuildIdsOfInterest("1", rc.buildIdVisibilityGracePeriod)
	expectedBuildIdsOfInterest = []string{"2", "5", "3", "4", "1"}
	slices.Sort(expectedBuildIdsOfInterest)
	slices.Sort(buildIdsOfInterest)
	assert.Equal(t, expectedBuildIdsOfInterest, buildIdsOfInterest)

	// getBuildIdsOfInterest(6, deletedRuleInclusionPeriod=nil)
	buildIdsOfInterest = rc.getBuildIdsOfInterest("6", time.Duration(0))
	expectedBuildIdsOfInterest = []string{"6"}
	slices.Sort(expectedBuildIdsOfInterest)
	slices.Sort(buildIdsOfInterest)
	assert.Equal(t, expectedBuildIdsOfInterest, buildIdsOfInterest)

	// getBuildIdsOfInterest(6, deletedRuleInclusionPeriod=rc.buildIdVisibilityGracePeriod)
	buildIdsOfInterest = rc.getBuildIdsOfInterest("6", rc.buildIdVisibilityGracePeriod)
	expectedBuildIdsOfInterest = []string{"7", "6"}
	slices.Sort(expectedBuildIdsOfInterest)
	slices.Sort(buildIdsOfInterest)
	assert.Equal(t, expectedBuildIdsOfInterest, buildIdsOfInterest)
}

func TestExistsBackloggedActivityOrWFAssignedTo(t *testing.T) {
	// todo after we have backlog info
}

/*
Assignment Rules:
[ (3, 50%), (2, nil) (1, nil) ]

Expect 3 and 2 are reachable, but not 1 since it is behind an unconditional rule.
*/
func TestIsReachableAssignmentRuleTarget(t *testing.T) {
	t.Parallel()
	createTs := hlc.Zero(1)
	deleteTs := hlc.Next(createTs, commonclock.NewRealTimeSource())
	rc := &reachabilityCalculator{
		assignmentRules: []*persistencespb.AssignmentRule{
			mkAssignmentRulePersistence(mkAssignmentRule("3", mkNewAssignmentPercentageRamp(50)), createTs, nil),
			mkAssignmentRulePersistence(mkAssignmentRule("2.5", nil), createTs, deleteTs),
			mkAssignmentRulePersistence(mkAssignmentRule("2", nil), createTs, nil),
			mkAssignmentRulePersistence(mkAssignmentRule("1", nil), createTs, nil),
		},
	}

	assert.True(t, rc.isReachableActiveAssignmentRuleTargetOrDefault("3"))
	assert.False(t, rc.isReachableActiveAssignmentRuleTargetOrDefault("2.5"))
	assert.True(t, rc.isReachableActiveAssignmentRuleTargetOrDefault("2"))
	assert.False(t, rc.isReachableActiveAssignmentRuleTargetOrDefault("1"))
	assert.False(t, rc.isReachableActiveAssignmentRuleTargetOrDefault("0"))
}

func TestGetDefaultBuildId(t *testing.T) {
	t.Parallel()
	assert.Equal(t, "", getDefaultBuildId([]*persistencespb.AssignmentRule{}))

	createTs := hlc.Zero(1)
	deleteTs := hlc.Next(createTs, commonclock.NewRealTimeSource())
	assignmentRules := []*persistencespb.AssignmentRule{
		mkAssignmentRulePersistence(mkAssignmentRule("3", mkNewAssignmentPercentageRamp(50)), createTs, nil),
		mkAssignmentRulePersistence(mkAssignmentRule("2.5", nil), createTs, deleteTs),
		mkAssignmentRulePersistence(mkAssignmentRule("2", nil), createTs, nil),
		mkAssignmentRulePersistence(mkAssignmentRule("1", nil), createTs, nil),
	}
	assert.Equal(t, "2", getDefaultBuildId(assignmentRules))
}

func TestMakeBuildIdQuery(t *testing.T) {
	t.Parallel()
	rc := &reachabilityCalculator{
		taskQueue: "test-query-tq",
	}

	buildIdsOfInterest := []string{"0", "1", "2", ""}
	query := rc.makeBuildIdQuery(buildIdsOfInterest, true)
	expectedQuery := "TaskQueue = 'test-query-tq' AND (BuildIds IS NULL OR BuildIds IN ('assigned:0','assigned:1','assigned:2','unversioned')) AND ExecutionStatus = \"Running\""
	assert.Equal(t, expectedQuery, query)

	query = rc.makeBuildIdQuery(buildIdsOfInterest, false)
	expectedQuery = "TaskQueue = 'test-query-tq' AND (BuildIds IS NULL OR BuildIds IN ('versioned:0','versioned:1','versioned:2','unversioned')) AND ExecutionStatus != \"Running\""
	assert.Equal(t, expectedQuery, query)

	buildIdsOfInterest = []string{"0", "1", "2"}
	query = rc.makeBuildIdQuery(buildIdsOfInterest, true)
	expectedQuery = "TaskQueue = 'test-query-tq' AND BuildIds IN ('assigned:0','assigned:1','assigned:2') AND ExecutionStatus = \"Running\""
	assert.Equal(t, expectedQuery, query)

	query = rc.makeBuildIdQuery(buildIdsOfInterest, false)
	expectedQuery = "TaskQueue = 'test-query-tq' AND BuildIds IN ('versioned:0','versioned:1','versioned:2') AND ExecutionStatus != \"Running\""
	assert.Equal(t, expectedQuery, query)
}

// nothing in assignment rules for this test --> buildIdsOfInterest list will always just contain the original build ID
func TestGetReachability_WithVisibility_WithoutRules(t *testing.T) {
	// Visibility: [ (NULL, closed), (A, open) ]
	t.Parallel()
	ctx := context.Background()
	rc := mkTestReachabilityCalculator()

<<<<<<< HEAD
	// reachability("") --> reachable (it's the default build ID)
	checkReachability(ctx, t, rc, "", enumspb.BUILD_ID_TASK_REACHABILITY_REACHABLE)
=======
	// reachability("") --> reachable (it's the default build id)
	checkReachability(ctx, t, rc, "", enumspb.BUILD_ID_TASK_REACHABILITY_REACHABLE, checkedRuleTargetsForUpstream)
>>>>>>> 7b434997

	// reachability("") --> closed_workflows_only (now that "" is not default)
	rc.assignmentRules = []*persistencespb.AssignmentRule{mkAssignmentRulePersistence(mkAssignmentRule("A", nil), nil, nil)}
	setVisibilityExpect(t, rc, []string{""}, 0, 1)
	checkReachability(ctx, t, rc, "", enumspb.BUILD_ID_TASK_REACHABILITY_CLOSED_WORKFLOWS_ONLY, checkedClosedWorkflowExecutionsForUpstream)
	rc.assignmentRules = nil // remove rule for rest of test

	// reachability(A) --> reachable (open workflow in visibility)
	setVisibilityExpect(t, rc, []string{"A"}, 1, 0)
	checkReachability(ctx, t, rc, "A", enumspb.BUILD_ID_TASK_REACHABILITY_REACHABLE, checkedOpenWorkflowExecutionsForUpstream)

	// reachability(B) --> unreachable (not mentioned in rules or visibility)
	setVisibilityExpect(t, rc, []string{"B"}, 0, 0)
	checkReachability(ctx, t, rc, "B", enumspb.BUILD_ID_TASK_REACHABILITY_UNREACHABLE, checkedClosedWorkflowExecutionsForUpstream)
}

func TestGetReachability_WithoutVisibility_WithRules(t *testing.T) {
	// Assignment: [ (D, 50%), (A, nil) ]
	// Redirect: [ (A->B), (B->C), (F->G) ]
	t.Parallel()
	ctx := context.Background()
	createTs := hlc.Zero(1)
	rc := mkTestReachabilityCalculator()
	rc.assignmentRules = []*persistencespb.AssignmentRule{
		mkAssignmentRulePersistence(mkAssignmentRule("D", mkNewAssignmentPercentageRamp(50)), createTs, nil),
		mkAssignmentRulePersistence(mkAssignmentRule("A", nil), createTs, nil),
	}
	rc.redirectRules = []*persistencespb.RedirectRule{
		mkRedirectRulePersistence(mkRedirectRule("A", "B"), createTs, nil),
		mkRedirectRulePersistence(mkRedirectRule("B", "C"), createTs, nil),
		mkRedirectRulePersistence(mkRedirectRule("F", "G"), createTs, nil),
	}
	setVisibilityExpectEmptyAlways(t, rc)

	// reachability(A) --> unreachable (assignment rule target, and also redirect rule source)
	checkReachability(ctx, t, rc, "A", enumspb.BUILD_ID_TASK_REACHABILITY_UNREACHABLE, checkedRuleSourcesForInput)

	// reachability(C) --> reachable (redirect rule target of reachable source)
	checkReachability(ctx, t, rc, "C", enumspb.BUILD_ID_TASK_REACHABILITY_REACHABLE, checkedRuleTargetsForUpstream)

	// reachability(D) --> reachable (assignment rule target, nothing else)
	checkReachability(ctx, t, rc, "D", enumspb.BUILD_ID_TASK_REACHABILITY_REACHABLE, checkedRuleTargetsForUpstream)

	// reachability(G) --> unreachable (redirect rule target of unreachable source [F not reachable by rules or visibility])
	checkReachability(ctx, t, rc, "G", enumspb.BUILD_ID_TASK_REACHABILITY_UNREACHABLE, checkedClosedWorkflowExecutionsForUpstream)
}

// test reachability of build ids that are only reachable by the buildIdsOfInterest list + visibility
func TestGetReachability_WithVisibility_WithRules(t *testing.T) {
	// Visibility: [ (A, closed), (B, running) ]
	// Redirect: [ (A->C, active), (B->D, active) ]
	t.Parallel()
	ctx := context.Background()
	createTs := hlc.Zero(1)
	rc := mkTestReachabilityCalculator()
	rc.redirectRules = []*persistencespb.RedirectRule{
		mkRedirectRulePersistence(mkRedirectRule("A", "C"), createTs, nil),
		mkRedirectRulePersistence(mkRedirectRule("B", "D"), createTs, nil),
	}

	// reachability(C) --> closed_workflows_only (via upstream closed wf execution A)
	setVisibilityExpect(t, rc, []string{"C", "A"}, 0, 1)
	checkReachability(ctx, t, rc, "C", enumspb.BUILD_ID_TASK_REACHABILITY_CLOSED_WORKFLOWS_ONLY, checkedClosedWorkflowExecutionsForUpstream)

	// reachability(D) --> reachable (via upstream running wf execution B)
	setVisibilityExpect(t, rc, []string{"D", "B"}, 1, 0)
	checkReachability(ctx, t, rc, "D", enumspb.BUILD_ID_TASK_REACHABILITY_REACHABLE, checkedOpenWorkflowExecutionsForUpstream)
}

// test reachability of build ids that are only reachable by buildIdsOfInterest + visibility
// test rules with deletion time within and before the visibility update delay
func TestGetReachability_WithVisibility_WithDeletedRules(t *testing.T) {
	// Visibility: [ (A, closed), (B, running), (X, closed), (Y, running)]
	// Redirect: (A->C, recently-deleted), (B->D, recently-deleted), (X->Z, deleted), (Y->ZZ, deleted)
	t.Parallel()
	ctx := context.Background()
	rc := mkTestReachabilityCalculator()

	// start time 3x rc.buildIdVisibilityGracePeriod ago
	timesource := commonclock.NewEventTimeSource().Update(time.Now().Add(-3*rc.buildIdVisibilityGracePeriod + time.Second))
	createTs := hlc.Next(hlc.Zero(1), timesource)
	timesource.Advance(rc.buildIdVisibilityGracePeriod)
	oldDeleteTs := hlc.Next(createTs, timesource)
	timesource.Advance(rc.buildIdVisibilityGracePeriod)
	recentDeleteTs := hlc.Next(oldDeleteTs, timesource) // this should be within the grace period by 1s
	rc.redirectRules = []*persistencespb.RedirectRule{
		mkRedirectRulePersistence(mkRedirectRule("A", "C"), createTs, recentDeleteTs),
		mkRedirectRulePersistence(mkRedirectRule("B", "D"), createTs, recentDeleteTs),
		mkRedirectRulePersistence(mkRedirectRule("X", "Z"), createTs, oldDeleteTs),
		mkRedirectRulePersistence(mkRedirectRule("Y", "ZZ"), createTs, oldDeleteTs),
	}

	// reachability(C) --> closed_workflows_only (via upstream closed wf execution A, rule included due to recent delete)
	setVisibilityExpect(t, rc, []string{"C", "A"}, 0, 1)
	checkReachability(ctx, t, rc, "C", enumspb.BUILD_ID_TASK_REACHABILITY_CLOSED_WORKFLOWS_ONLY, checkedClosedWorkflowExecutionsForUpstream)

	// reachability(D) --> reachable (via upstream running wf execution B, rule included due to recent delete)
	setVisibilityExpect(t, rc, []string{"D", "B"}, 1, 0)
	checkReachability(ctx, t, rc, "D", enumspb.BUILD_ID_TASK_REACHABILITY_REACHABLE, checkedOpenWorkflowExecutionsForUpstream)

	// reachability(Z) --> unreachable (despite upstream closed wf execution X, rule excluded due to old delete)
	setVisibilityExpect(t, rc, []string{"Z"}, 0, 0)
	checkReachability(ctx, t, rc, "Z", enumspb.BUILD_ID_TASK_REACHABILITY_UNREACHABLE, checkedClosedWorkflowExecutionsForUpstream)

	// reachability(ZZ) --> unreachable (despite upstream running wf execution Y, rule excluded due to recent delete)
	setVisibilityExpect(t, rc, []string{"ZZ"}, 0, 0)
	checkReachability(ctx, t, rc, "ZZ", enumspb.BUILD_ID_TASK_REACHABILITY_UNREACHABLE, checkedClosedWorkflowExecutionsForUpstream)
}

// test reachability via deleted rules within the rule propagation delay
func TestGetReachability_WithoutVisibility_WithDeletedRules(t *testing.T) {
	t.Skip()
	// todo carly
}

func checkReachability(ctx context.Context,
	t *testing.T,
	rc *reachabilityCalculator,
	buildId string,
	expectedReachability enumspb.BuildIdTaskReachability,
	expectedExitPoint reachabilityExitPoint,
) {
	// check that rc.run works, and returns expected exit point
	reachability, exitPoint, err := rc.run(ctx, buildId)
	assert.Nil(t, err)
	assert.Equal(t, expectedReachability, reachability)
	assert.Equal(t, expectedExitPoint, exitPoint)

	// check that getBuildIdTaskReachability works for getting snapshots of metrics
	metricsHandler := metricstest.NewCaptureHandler()
	metricsCapture := metricsHandler.StartCapture()
	logger := log.NewTestLogger()
	reachability, err = getBuildIdTaskReachability(ctx, rc, metricsHandler, logger, buildId)
	assert.Nil(t, err)
	assert.Equal(t, expectedReachability, reachability)
	snapshot := metricsCapture.Snapshot()
	counterRecordings := snapshot[metrics.ReachabilityExitPointCounter.Name()]
	assert.Equal(t, len(counterRecordings), 1)
	assert.Equal(t, int64(1), counterRecordings[0].Value.(int64))
	assert.Equal(t, reachabilityExitPoint2TagValue[expectedExitPoint], counterRecordings[0].Tags[reachabilityExitPointTagName])
}

func setVisibilityExpect(t *testing.T,
	rc *reachabilityCalculator,
	buildIdsOfInterest []string,
	countOpen, countClosed int64) {
	vm := manager.NewMockVisibilityManager(gomock.NewController(t))
	vm.EXPECT().CountWorkflowExecutions(gomock.Any(), rc.makeBuildIdCountRequest(buildIdsOfInterest, true)).MaxTimes(2).Return(mkCountResponse(countOpen))
	vm.EXPECT().CountWorkflowExecutions(gomock.Any(), rc.makeBuildIdCountRequest(buildIdsOfInterest, false)).MaxTimes(2).Return(mkCountResponse(countClosed))
	rc.visibilityMgr = vm
}

func setVisibilityExpectEmptyAlways(t *testing.T,
	rc *reachabilityCalculator) {
	vm := manager.NewMockVisibilityManager(gomock.NewController(t))
	vm.EXPECT().CountWorkflowExecutions(gomock.Any(), gomock.Any()).AnyTimes().Return(mkCountResponse(0))
	rc.visibilityMgr = vm
}

func mkCountResponse(count int64) (*manager.CountWorkflowExecutionsResponse, error) {
	return &manager.CountWorkflowExecutionsResponse{
		Count:  count,
		Groups: nil,
	}, nil
}

func mkTestReachabilityCalculator() *reachabilityCalculator {
	return &reachabilityCalculator{
		nsID:                         "test-namespace-id",
		nsName:                       "test-namespace",
		taskQueue:                    "test-reachability-tq",
		buildIdVisibilityGracePeriod: testBuildIdVisibilityGracePeriod,
	}
}<|MERGE_RESOLUTION|>--- conflicted
+++ resolved
@@ -183,13 +183,8 @@
 	ctx := context.Background()
 	rc := mkTestReachabilityCalculator()
 
-<<<<<<< HEAD
 	// reachability("") --> reachable (it's the default build ID)
-	checkReachability(ctx, t, rc, "", enumspb.BUILD_ID_TASK_REACHABILITY_REACHABLE)
-=======
-	// reachability("") --> reachable (it's the default build id)
 	checkReachability(ctx, t, rc, "", enumspb.BUILD_ID_TASK_REACHABILITY_REACHABLE, checkedRuleTargetsForUpstream)
->>>>>>> 7b434997
 
 	// reachability("") --> closed_workflows_only (now that "" is not default)
 	rc.assignmentRules = []*persistencespb.AssignmentRule{mkAssignmentRulePersistence(mkAssignmentRule("A", nil), nil, nil)}
