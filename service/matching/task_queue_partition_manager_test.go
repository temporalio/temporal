// The MIT License
//
// Copyright (c) 2020 Temporal Technologies Inc.  All rights reserved.
//
// Copyright (c) 2020 Uber Technologies, Inc.
//
// Permission is hereby granted, free of charge, to any person obtaining a copy
// of this software and associated documentation files (the "Software"), to deal
// in the Software without restriction, including without limitation the rights
// to use, copy, modify, merge, publish, distribute, sublicense, and/or sell
// copies of the Software, and to permit persons to whom the Software is
// furnished to do so, subject to the following conditions:
//
// The above copyright notice and this permission notice shall be included in
// all copies or substantial portions of the Software.
//
// THE SOFTWARE IS PROVIDED "AS IS", WITHOUT WARRANTY OF ANY KIND, EXPRESS OR
// IMPLIED, INCLUDING BUT NOT LIMITED TO THE WARRANTIES OF MERCHANTABILITY,
// FITNESS FOR A PARTICULAR PURPOSE AND NONINFRINGEMENT. IN NO EVENT SHALL THE
// AUTHORS OR COPYRIGHT HOLDERS BE LIABLE FOR ANY CLAIM, DAMAGES OR OTHER
// LIABILITY, WHETHER IN AN ACTION OF CONTRACT, TORT OR OTHERWISE, ARISING FROM,
// OUT OF OR IN CONNECTION WITH THE SOFTWARE OR THE USE OR OTHER DEALINGS IN
// THE SOFTWARE.

package matching

import (
	"context"
	"errors"
	"sync"
	"testing"
	"time"

	"github.com/golang/mock/gomock"
	"github.com/stretchr/testify/suite"
	"go.temporal.io/api/common/v1"
	enumspb "go.temporal.io/api/enums/v1"
	"go.temporal.io/server/api/matchingservicemock/v1"
	"go.temporal.io/server/api/persistence/v1"
	"go.temporal.io/server/api/taskqueue/v1"
	hlc "go.temporal.io/server/common/clock/hybrid_logical_clock"
	"go.temporal.io/server/common/dynamicconfig"
	"go.temporal.io/server/common/namespace"
	"go.temporal.io/server/common/tqid"
	"go.temporal.io/server/common/worker_versioning"
)

const (
	namespaceId   = "ns-id"
	namespaceName = "ns-name"
	taskQueueName = "my-test-tq"
)

type PartitionManagerTestSuite struct {
	suite.Suite
	controller   *gomock.Controller
	userDataMgr  *mockUserDataManager
	partitionMgr *taskQueuePartitionManagerImpl
}

func TestPartitionManagerSuite(t *testing.T) {
	suite.Run(t, new(PartitionManagerTestSuite))
}

func (s *PartitionManagerTestSuite) SetupTest() {
	s.controller = gomock.NewController(s.T())
	ns, registry := createMockNamespaceCache(s.controller, namespace.Name(namespaceName))
	config := NewConfig(dynamicconfig.NewNoopCollection(), false, false)
	matchingClientMock := matchingservicemock.NewMockMatchingServiceClient(s.controller)
	me := createTestMatchingEngine(s.controller, config, matchingClientMock, registry)
	f, err := tqid.NewTaskQueueFamily(namespaceId, taskQueueName)
	s.Assert().NoError(err)
	partition := f.TaskQueue(enumspb.TASK_QUEUE_TYPE_WORKFLOW).RootPartition()
	tqConfig := newTaskQueueConfig(partition.TaskQueue(), me.config, ns.Name())
	s.userDataMgr = &mockUserDataManager{}
	pm, err := newTaskQueuePartitionManager(me, ns, partition, tqConfig, s.userDataMgr)
	s.Assert().NoError(err)
	s.partitionMgr = pm
	me.Start()
	pm.Start()
	ctx, cancel := context.WithTimeout(context.Background(), 10*time.Millisecond)
	defer cancel()
	err = pm.WaitUntilInitialized(ctx)
	s.Assert().NoError(err)
}

func (s *PartitionManagerTestSuite) TestAddTaskNoRules_NoVersionDirective() {
	s.validateAddTask("", false, nil, nil)
	s.validatePollTask("", false)

	// a poller with non-empty build ID should go to unversioned queue when useVersioning=false
	s.validateAddTask("", false, nil, nil)
	s.validatePollTask("buildXYZ", false)
}

func (s *PartitionManagerTestSuite) TestAddTaskNoRules_AssignedTask() {
	bld := "buildXYZ"
	s.validateAddTask("", false, nil, worker_versioning.MakeBuildIdDirective(bld))
	s.validatePollTask(bld, true)
}

func (s *PartitionManagerTestSuite) TestAddTaskNoRules_UnassignedTask() {
	s.validateAddTask("", false, nil, worker_versioning.MakeUseAssignmentRulesDirective())
	s.validatePollTask("", false)
}

func (s *PartitionManagerTestSuite) TestAddTaskWithAssignmentRules_NoVersionDirective() {
	buildId := "bld"
	versioningData := &persistence.VersioningData{AssignmentRules: []*persistence.AssignmentRule{createFullAssignmentRule(buildId)}}
	s.validateAddTask("", false, versioningData, nil)
	s.validatePollTask("", false)
}

func (s *PartitionManagerTestSuite) TestAddTaskWithAssignmentRules_AssignedTask() {
	ruleBld := "rule-bld"
	versioningData := &persistence.VersioningData{AssignmentRules: []*persistence.AssignmentRule{createFullAssignmentRule(ruleBld)}}
	taskBld := "task-bld"
	s.validateAddTask("", false, versioningData, worker_versioning.MakeBuildIdDirective(taskBld))
	s.validatePollTask(taskBld, true)
}

func (s *PartitionManagerTestSuite) TestAddTaskWithAssignmentRules_UnassignedTask() {
	ruleBld := "rule-bld"
	versioningData := &persistence.VersioningData{AssignmentRules: []*persistence.AssignmentRule{createFullAssignmentRule(ruleBld)}}
	s.validateAddTask(ruleBld, false, versioningData, worker_versioning.MakeUseAssignmentRulesDirective())
	s.validatePollTask(ruleBld, true)
}

func (s *PartitionManagerTestSuite) TestAddTaskWithAssignmentRules_UnassignedTask_SyncMatch() {
	ruleBld := "rule-bld"
	versioningData := &persistence.VersioningData{AssignmentRules: []*persistence.AssignmentRule{createFullAssignmentRule(ruleBld)}}
	s.validatePollTaskSyncMatch(ruleBld, true)
	s.validateAddTask("", true, versioningData, worker_versioning.MakeUseAssignmentRulesDirective())
}

func (s *PartitionManagerTestSuite) TestAddTaskWithAssignmentRulesAndVersionSets_NoVersionDirective() {
	ruleBld := "rule-bld"
	vs := createVersionSet("vs-bld")
	versioningData := &persistence.VersioningData{
		AssignmentRules: []*persistence.AssignmentRule{createFullAssignmentRule(ruleBld)},
		VersionSets:     []*persistence.CompatibleVersionSet{vs},
	}

	s.validateAddTask("", false, versioningData, nil)
	// make sure version set queue is not loaded
	s.Assert().Nil(s.partitionMgr.versionedQueues[vs.SetIds[0]])
	s.validatePollTask("", false)
}

func (s *PartitionManagerTestSuite) TestAddTaskWithAssignmentRulesAndVersionSets_AssignedTask() {
	ruleBld := "rule-bld"
	vs := createVersionSet("vs-bld")
	versioningData := &persistence.VersioningData{
		AssignmentRules: []*persistence.AssignmentRule{createFullAssignmentRule(ruleBld)},
		VersionSets:     []*persistence.CompatibleVersionSet{vs},
	}

	taskBld := "task-bld"
	s.validateAddTask("", false, versioningData, worker_versioning.MakeBuildIdDirective(taskBld))
	// make sure version set queue is not loaded
	s.Assert().Nil(s.partitionMgr.versionedQueues[vs.SetIds[0]])
	s.validatePollTask(taskBld, true)

	// now use the version set build id
	s.validateAddTask("", false, versioningData, worker_versioning.MakeBuildIdDirective(vs.BuildIds[0].Id))
	// make sure version set queue is loaded
	s.Assert().NotNil(s.partitionMgr.versionedQueues[vs.SetIds[0]])
	s.validatePollTask(vs.BuildIds[0].Id, true)
}

func (s *PartitionManagerTestSuite) TestAddTaskWithAssignmentRulesAndVersionSets_UnassignedTask() {
	ruleBld := "rule-bld"
	vs := createVersionSet("vs-bld")
	versioningData := &persistence.VersioningData{
		AssignmentRules: []*persistence.AssignmentRule{createFullAssignmentRule(ruleBld)},
		VersionSets:     []*persistence.CompatibleVersionSet{vs},
	}
	s.validateAddTask(ruleBld, false, versioningData, worker_versioning.MakeUseAssignmentRulesDirective())
	// make sure version set queue is not loaded
	s.Assert().Nil(s.partitionMgr.versionedQueues[vs.SetIds[0]])
	s.validatePollTask(ruleBld, true)
}

func (s *PartitionManagerTestSuite) TestGetAllPollerInfo() {
	// no pollers
	pollers := s.partitionMgr.GetAllPollerInfo()
	s.Assert().True(len(pollers) == 0)

	// one unversioned poller
	s.pollWithIdentity("uv", "", false)
	pollers = s.partitionMgr.GetAllPollerInfo()
	s.Assert().True(len(pollers) == 1)

	// one versioned poller
	s.pollWithIdentity("v", "bid", true)
	pollers = s.partitionMgr.GetAllPollerInfo()
	s.Assert().True(len(pollers) == 2)

	for _, p := range pollers {
		switch p.GetIdentity() {
		case "uv":
			s.Assert().False(p.GetWorkerVersionCapabilities().GetUseVersioning())
		case "v":
			s.Assert().True(p.GetWorkerVersionCapabilities().GetUseVersioning())
			s.Assert().Equal("bid", p.GetWorkerVersionCapabilities().GetBuildId())
		}
	}
}

func (s *PartitionManagerTestSuite) TestHasAnyPollerAfter() {
	// no pollers
	s.Assert().False(s.partitionMgr.HasAnyPollerAfter(time.Now().Add(-5 * time.Minute)))

	// one unversioned poller
	s.pollWithIdentity("uv", "", false)
	s.Assert().True(s.partitionMgr.HasAnyPollerAfter(time.Now().Add(-100 * time.Microsecond)))
	time.Sleep(time.Millisecond)
	s.Assert().False(s.partitionMgr.HasAnyPollerAfter(time.Now().Add(-100 * time.Microsecond)))

	// one versioned poller
	s.pollWithIdentity("v", "bid", true)
	s.Assert().True(s.partitionMgr.HasAnyPollerAfter(time.Now().Add(-100 * time.Microsecond)))
	time.Sleep(time.Millisecond)
	s.Assert().False(s.partitionMgr.HasAnyPollerAfter(time.Now().Add(-100 * time.Microsecond)))
}

func (s *PartitionManagerTestSuite) TestHasPollerAfter_Unversioned() {
	// no pollers
	s.Assert().False(s.partitionMgr.HasPollerAfter("", time.Now().Add(-5*time.Minute)))

	// one unversioned poller
	s.pollWithIdentity("uv", "", false)
	s.Assert().True(s.partitionMgr.HasAnyPollerAfter(time.Now().Add(-500 * time.Microsecond)))
	s.Assert().True(s.partitionMgr.HasPollerAfter("", time.Now().Add(-500*time.Microsecond)))
	time.Sleep(time.Millisecond)
	s.Assert().False(s.partitionMgr.HasPollerAfter("", time.Now().Add(-100*time.Microsecond)))

	// one versioned poller
	s.pollWithIdentity("v", "bid", true)
	s.Assert().False(s.partitionMgr.HasPollerAfter("", time.Now().Add(-100*time.Microsecond)))
}

func (s *PartitionManagerTestSuite) TestHasPollerAfter_Versioned() {
	// no pollers
	s.Assert().False(s.partitionMgr.HasAnyPollerAfter(time.Now().Add(-5 * time.Minute)))

	// one version-set poller
	bid := "bid"
	s.pollWithIdentity("v", bid, true)
	s.Assert().True(s.partitionMgr.HasPollerAfter(bid, time.Now().Add(-100*time.Microsecond)))
	time.Sleep(time.Millisecond)
	s.Assert().False(s.partitionMgr.HasPollerAfter(bid, time.Now().Add(-100*time.Microsecond)))

	// one unversioned poller
	s.pollWithIdentity("uv", "", false)
	s.Assert().False(s.partitionMgr.HasPollerAfter(bid, time.Now().Add(-100*time.Microsecond)))
}

func (s *PartitionManagerTestSuite) TestDescribeTaskQueue() {
	// not testing TaskQueueStatus, as it is invalid right now and will be changed with the new DescribeTaskQueue API
	// no pollers
	pollers := s.partitionMgr.DescribeTaskQueue(false).GetPollers()
	s.Assert().True(len(pollers) == 0)

	// one unversioned poller
	s.pollWithIdentity("uv", "", false)
	pollers = s.partitionMgr.DescribeTaskQueue(false).GetPollers()
	s.Assert().True(len(pollers) == 1)

	// one versioned poller
	s.pollWithIdentity("v", "bid", true)
	pollers = s.partitionMgr.DescribeTaskQueue(false).GetPollers()
	s.Assert().True(len(pollers) == 2)

	for _, p := range pollers {
		switch p.GetIdentity() {
		case "uv":
			s.Assert().False(p.GetWorkerVersionCapabilities().GetUseVersioning())
		case "v":
			s.Assert().True(p.GetWorkerVersionCapabilities().GetUseVersioning())
			s.Assert().Equal("bid", p.GetWorkerVersionCapabilities().GetBuildId())
		}
	}
}

func (s *PartitionManagerTestSuite) validateAddTask(expectedBuildId string, expectedSyncMatch bool, versioningData *persistence.VersioningData, directive *taskqueue.TaskVersionDirective) {
	timeout := 100 * time.Millisecond
	if expectedSyncMatch {
		// trySyncMatch "eats" one second from the context timeout!
		timeout += time.Second
	}
	ctx, cancel := context.WithTimeout(context.Background(), timeout)
	defer cancel()

	s.userDataMgr.updateVersioningData(versioningData)
	buildId, syncMatch, err := s.partitionMgr.AddTask(ctx, addTaskParams{
		taskInfo: &persistence.TaskInfo{
			NamespaceId:      namespaceId,
			RunId:            "run",
			WorkflowId:       "wf",
			VersionDirective: directive,
		},
	})
	s.Assert().NoError(err)
	s.Assert().Equal(expectedSyncMatch, syncMatch)
	s.Assert().Equal(expectedBuildId, buildId)
}

func (s *PartitionManagerTestSuite) validatePollTaskSyncMatch(buildId string, useVersioning bool) {
	go func() {
		ctx, cancel := context.WithTimeout(context.Background(), 200*time.Millisecond)
		defer cancel()

		task, _, err := s.partitionMgr.PollTask(
			ctx, &pollMetadata{
				workerVersionCapabilities: &common.WorkerVersionCapabilities{
					BuildId:       buildId,
					UseVersioning: useVersioning,
				},
			},
		)
		s.Assert().NoError(err)
		s.Assert().NotNil(task)
		s.Assert().NotNil(task.responseC)
		close(task.responseC)
	}()
	// give time for poller to start polling before resuming execution
	time.Sleep(10 * time.Millisecond)
}

// Poll task and assert no error and that a non-nil task is returned
func (s *PartitionManagerTestSuite) validatePollTask(buildId string, useVersioning bool) {
	ctx, cancel := context.WithTimeout(context.Background(), 100*time.Millisecond)
	defer cancel()

	task, _, err := s.partitionMgr.PollTask(ctx, &pollMetadata{
		workerVersionCapabilities: &common.WorkerVersionCapabilities{
			BuildId:       buildId,
			UseVersioning: useVersioning,
		},
	})
	s.Assert().NoError(err)
	s.Assert().NotNil(task)
}

// UpdatePollerData is a no-op if the poller context has no identity, so we need a context with identity for any tests that check poller info
func (s *PartitionManagerTestSuite) pollWithIdentity(pollerId, buildId string, useVersioning bool) {
	ctx, cancel := context.WithTimeout(context.WithValue(context.Background(), identityKey, pollerId), 100*time.Millisecond)
	defer cancel()

	_, _, err := s.partitionMgr.PollTask(ctx, &pollMetadata{
		workerVersionCapabilities: &common.WorkerVersionCapabilities{
			BuildId:       buildId,
			UseVersioning: useVersioning,
		},
	})

	if errors.Is(err, errNoTasks) {
		return // no task error is expected
	}
<<<<<<< HEAD
	s.NoError(err)
=======

	return
>>>>>>> f3ff0c53
}

func createVersionSet(buildId string) *persistence.CompatibleVersionSet {
	clock := hlc.Zero(1)
	return &persistence.CompatibleVersionSet{
		SetIds: []string{hashBuildId(buildId)},
		BuildIds: []*persistence.BuildId{
			mkBuildId(buildId, clock),
		},
		BecameDefaultTimestamp: clock,
	}
}

type mockUserDataManager struct {
	sync.Mutex
	data *persistence.VersionedTaskQueueUserData
}

func (m *mockUserDataManager) Start() {
	// noop
}

func (m *mockUserDataManager) Stop() {
	// noop
}

func (m *mockUserDataManager) WaitUntilInitialized(_ context.Context) error {
	return nil
}

func (m *mockUserDataManager) GetUserData() (*persistence.VersionedTaskQueueUserData, chan struct{}, error) {
	m.Lock()
	defer m.Unlock()
	return m.data, nil, nil
}

func (m *mockUserDataManager) UpdateUserData(_ context.Context, _ UserDataUpdateOptions, updateFn UserDataUpdateFunc) error {
	m.Lock()
	defer m.Unlock()
	data, _, err := updateFn(m.data.Data)
	if err != nil {
		return err
	}
	m.data = &persistence.VersionedTaskQueueUserData{Data: data, Version: m.data.Version + 1}
	return nil
}

func (m *mockUserDataManager) updateVersioningData(data *persistence.VersioningData) {
	m.Lock()
	defer m.Unlock()
	m.data = &persistence.VersionedTaskQueueUserData{Data: &persistence.TaskQueueUserData{VersioningData: data}}
}

var _ userDataManager = (*mockUserDataManager)(nil)<|MERGE_RESOLUTION|>--- conflicted
+++ resolved
@@ -355,15 +355,7 @@
 		},
 	})
 
-	if errors.Is(err, errNoTasks) {
-		return // no task error is expected
-	}
-<<<<<<< HEAD
-	s.NoError(err)
-=======
-
-	return
->>>>>>> f3ff0c53
+	s.True(errors.Is(err, errNoTasks), "no task is expected")
 }
 
 func createVersionSet(buildId string) *persistence.CompatibleVersionSet {
