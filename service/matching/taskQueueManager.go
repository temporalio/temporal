--- conflicted
+++ resolved
@@ -100,18 +100,15 @@
 		forwardedFrom string
 	}
 
-<<<<<<< HEAD
 	stickyInfo struct {
 		kind       enumspb.TaskQueueKind // sticky taskQueue has different process in persistence
 		normalName string                // if kind is sticky, name of normal queue
 	}
 
-=======
 	UserDataUpdateOptions struct {
 		Replicate                bool
 		TaskQueueLimitPerBuildId int
 	}
->>>>>>> 00821c12
 	UserDataUpdateFunc func(*persistencespb.TaskQueueUserData) (*persistencespb.TaskQueueUserData, error)
 
 	taskQueueManager interface {
@@ -150,31 +147,10 @@
 
 	// Single task queue in memory state
 	taskQueueManagerImpl struct {
-<<<<<<< HEAD
 		status      int32
 		engine      *matchingEngineImpl
 		taskQueueID *taskQueueID
 		stickyInfo
-		config                    *taskQueueConfig
-		db                        *taskQueueDB
-		taskWriter                *taskWriter
-		taskReader                *taskReader // reads tasks from db and async matches it with poller
-		liveness                  *liveness
-		taskGC                    *taskGC
-		taskAckManager            ackManager   // tracks ackLevel for delivered messages
-		matcher                   *TaskMatcher // for matching a task producer with a poller
-		namespaceRegistry         namespace.Registry
-		namespaceReplicationQueue persistence.NamespaceReplicationQueue
-		logger                    log.Logger
-		matchingClient            matchingservice.MatchingServiceClient
-		metricsHandler            metrics.Handler
-		namespace                 namespace.Name
-		taggedMetricsHandler      metrics.Handler // namespace/taskqueue tagged metric scope
-=======
-		status               int32
-		engine               *matchingEngineImpl
-		taskQueueID          *taskQueueID
-		taskQueueKind        enumspb.TaskQueueKind // sticky taskQueue has different process in persistence
 		config               *taskQueueConfig
 		db                   *taskQueueDB
 		taskWriter           *taskWriter
@@ -189,7 +165,6 @@
 		metricsHandler       metrics.Handler
 		namespace            namespace.Name
 		taggedMetricsHandler metrics.Handler // namespace/taskqueue tagged metric scope
->>>>>>> 00821c12
 		// pollerHistory stores poller which poll from this taskqueue in last few minutes
 		pollerHistory *pollerHistory
 		// outstandingPollsMap is needed to keep track of all outstanding pollers for a
@@ -246,11 +221,7 @@
 
 	taskQueueConfig := newTaskQueueConfig(taskQueue, config, nsName)
 
-<<<<<<< HEAD
-	db := newTaskQueueDB(e.taskManager, taskQueue.namespaceID, taskQueue, stickyInfo.kind, e.logger)
-=======
-	db := newTaskQueueDB(e.taskManager, e.matchingClient, taskQueue.namespaceID, taskQueue, taskQueueKind, e.logger)
->>>>>>> 00821c12
+	db := newTaskQueueDB(e.taskManager, e.matchingClient, taskQueue.namespaceID, taskQueue, stickyInfo.kind, e.logger)
 	logger := log.With(e.logger,
 		tag.WorkflowTaskQueueName(taskQueue.FullName()),
 		tag.WorkflowTaskQueueType(taskQueue.taskType),
@@ -262,35 +233,13 @@
 		stickyInfo.kind,
 	)
 	tlMgr := &taskQueueManagerImpl{
-<<<<<<< HEAD
-		status:                    common.DaemonStatusInitialized,
-		engine:                    e,
-		namespaceRegistry:         e.namespaceRegistry,
-		namespaceReplicationQueue: e.namespaceReplicationQueue,
-		matchingClient:            e.matchingClient,
-		metricsHandler:            e.metricsHandler,
-		taskQueueID:               taskQueue,
-		stickyInfo:                stickyInfo,
-		logger:                    logger,
-		db:                        db,
-		taskAckManager:            newAckManager(e.logger),
-		taskGC:                    newTaskGC(db, taskQueueConfig),
-		config:                    taskQueueConfig,
-		pollerHistory:             newPollerHistory(),
-		outstandingPollsMap:       make(map[string]context.CancelFunc),
-		clusterMeta:               clusterMeta,
-		namespace:                 nsName,
-		taggedMetricsHandler:      taggedMetricsHandler,
-		initializedError:          future.NewFuture[struct{}](),
-		userDataInitialFetch:      future.NewFuture[struct{}](),
-=======
 		status:               common.DaemonStatusInitialized,
 		engine:               e,
 		namespaceRegistry:    e.namespaceRegistry,
 		matchingClient:       e.matchingClient,
 		metricsHandler:       e.metricsHandler,
 		taskQueueID:          taskQueue,
-		taskQueueKind:        taskQueueKind,
+		stickyInfo:           stickyInfo,
 		logger:               logger,
 		db:                   db,
 		taskAckManager:       newAckManager(e.logger),
@@ -303,7 +252,6 @@
 		taggedMetricsHandler: taggedMetricsHandler,
 		initializedError:     future.NewFuture[struct{}](),
 		userDataInitialFetch: future.NewFuture[struct{}](),
->>>>>>> 00821c12
 	}
 
 	tlMgr.liveness = newLiveness(
