// The MIT License
//
// Copyright (c) 2025 Temporal Technologies Inc.  All rights reserved.
//
// Permission is hereby granted, free of charge, to any person obtaining a copy
// of this software and associated documentation files (the "Software"), to deal
// in the Software without restriction, including without limitation the rights
// to use, copy, modify, merge, publish, distribute, sublicense, and/or sell
// copies of the Software, and to permit persons to whom the Software is
// furnished to do so, subject to the following conditions:
//
// The above copyright notice and this permission notice shall be included in
// all copies or substantial portions of the Software.
//
// THE SOFTWARE IS PROVIDED "AS IS", WITHOUT WARRANTY OF ANY KIND, EXPRESS OR
// IMPLIED, INCLUDING BUT NOT LIMITED TO THE WARRANTIES OF MERCHANTABILITY,
// FITNESS FOR A PARTICULAR PURPOSE AND NONINFRINGEMENT. IN NO EVENT SHALL THE
// AUTHORS OR COPYRIGHT HOLDERS BE LIABLE FOR ANY CLAIM, DAMAGES OR OTHER
// LIABILITY, WHETHER IN AN ACTION OF CONTRACT, TORT OR OTHERWISE, ARISING FROM,
// OUT OF OR IN CONNECTION WITH THE SOFTWARE OR THE USE OR OTHER DEALINGS IN
// THE SOFTWARE.

package matching

import (
	"container/heap"
	"context"
	"slices"
	"sync"
	"time"

	enumsspb "go.temporal.io/server/api/enums/v1"
<<<<<<< HEAD
	"go.temporal.io/server/common/clock"
=======
	"go.temporal.io/server/common/log"
	"go.temporal.io/server/common/softassert"
>>>>>>> 5183eec9
	"go.temporal.io/server/common/util"
)

const invalidHeapIndex = -13 // use unusual value to stand out in panics

type pollerPQ struct {
	heap []*waitingPoller
}

// implements heap.Interface
func (p *pollerPQ) Len() int {
	return len(p.heap)
}

// implements heap.Interface, do not call directly
func (p *pollerPQ) Less(i int, j int) bool {
	a, b := p.heap[i], p.heap[j]
	if !(a.isTaskForwarder || a.isTaskValidator) && (b.isTaskForwarder || b.isTaskValidator) {
		return true
	} else if (a.isTaskForwarder || a.isTaskValidator) && !(b.isTaskForwarder || b.isTaskValidator) {
		return false
	}
	return a.startTime.Before(b.startTime)
}

func (p *pollerPQ) Add(poller *waitingPoller) {
	heap.Push(p, poller)
}

func (p *pollerPQ) Remove(poller *waitingPoller) {
	heap.Remove(p, poller.matchHeapIndex)
}

// implements heap.Interface, do not call directly
func (p *pollerPQ) Swap(i int, j int) {
	p.heap[i], p.heap[j] = p.heap[j], p.heap[i]
	p.heap[i].matchHeapIndex = i
	p.heap[j].matchHeapIndex = j
}

// implements heap.Interface, do not call directly
func (p *pollerPQ) Push(x any) {
	poller := x.(*waitingPoller) // nolint:revive
	poller.matchHeapIndex = len(p.heap)
	p.heap = append(p.heap, poller)
}

// implements heap.Interface, do not call directly
func (p *pollerPQ) Pop() any {
	last := len(p.heap) - 1
	poller := p.heap[last]
	p.heap = p.heap[:last]
	poller.matchHeapIndex = invalidHeapIndex
	return poller
}

type taskPQ struct {
	heap []*internalTask

	// ages holds task create time for tasks from merged local backlogs (not forwarded).
	// note that matcherData may get tasks from multiple versioned backlogs due to
	// versioning redirection.
	ages backlogAgeTracker

	// rate limiter for overall queue
	wholeQueueLimiter simpleLimiter
}

func (t *taskPQ) Add(task *internalTask) {
	heap.Push(t, task)
}

func (t *taskPQ) Remove(task *internalTask) {
	heap.Remove(t, task.matchHeapIndex)
}

func (t *taskPQ) readyTimeForTask(task *internalTask) int64 {
	// TODO(pri): after we have task-specific ready time, we can re-enable this
	// if task.isForwarded() {
	// 	// don't count any rate limit for forwarded tasks, it was counted on the child
	// 	return 0
	// }
	return max(
		t.wholeQueueLimiter.ready,
		// TODO(pri): add more times here, e.g. fairness key limit, per-task backoff
	)
}

func (t *taskPQ) consumeTokens(now int64, task *internalTask, tokens int64) {
	if task.isForwarded() {
		// don't count any rate limit for forwarded tasks, it was counted on the child
		return
	}

	t.wholeQueueLimiter.consume(now, tokens)
}

// implements heap.Interface
func (t *taskPQ) Len() int {
	return len(t.heap)
}

// implements heap.Interface, do not call directly
func (t *taskPQ) Less(i int, j int) bool {
	// Overall priority key will eventually look something like:
	// - ready time: to sort all ready tasks ahead of others, or else find the earliest ready task
	// - isPollForwarder: forwarding polls should happen only if there are no other tasks
	// - priority key: to sort tasks by priority
	// - fairness key pass: to arrange tasks fairly by key
	// - ordering key: to sort tasks by ordering key
	// - task id: last resort comparison

	a, b := t.heap[i], t.heap[j]

	// TODO(pri): ready time is not task-specific yet, we only have whole-queue, so we don't
	// need to consider this here yet.
	// // ready time
	// aready, bready := max(t.now, t.readyTimeForTask(a)), max(t.now, t.readyTimeForTask(b))
	// if aready < bready {
	// 	return true
	// } else if aready > bready {
	// 	return false
	// }

	// poll forwarder is always last
	if !a.isPollForwarder && b.isPollForwarder {
		return true
	} else if a.isPollForwarder && !b.isPollForwarder {
		return false
	}

	// try priority
	ap, bp := a.getPriority(), b.getPriority()
	apk, bpk := ap.GetPriorityKey(), bp.GetPriorityKey()
	if apk < bpk {
		return true
	} else if apk > bpk {
		return false
	}

	// Note: sync match tasks have a fixed negative id.
	// Query tasks will get 0 here.
	var aid, bid int64
	if a.event != nil && a.event.AllocatedTaskInfo != nil {
		aid = a.event.AllocatedTaskInfo.TaskId
	}
	if b.event != nil && b.event.AllocatedTaskInfo != nil {
		bid = b.event.AllocatedTaskInfo.TaskId
	}
	return aid < bid
}

// implements heap.Interface, do not call directly
func (t *taskPQ) Swap(i int, j int) {
	t.heap[i], t.heap[j] = t.heap[j], t.heap[i]
	t.heap[i].matchHeapIndex = i
	t.heap[j].matchHeapIndex = j
}

// implements heap.Interface, do not call directly
func (t *taskPQ) Push(x any) {
	task := x.(*internalTask) // nolint:revive
	task.matchHeapIndex = len(t.heap)
	t.heap = append(t.heap, task)

	if task.source == enumsspb.TASK_SOURCE_DB_BACKLOG && task.forwardInfo == nil {
		t.ages.record(task.event.Data.CreateTime, 1)
	}
}

// implements heap.Interface, do not call directly
func (t *taskPQ) Pop() any {
	last := len(t.heap) - 1
	task := t.heap[last]
	t.heap = t.heap[:last]
	task.matchHeapIndex = invalidHeapIndex

	if task.source == enumsspb.TASK_SOURCE_DB_BACKLOG && task.forwardInfo == nil {
		t.ages.record(task.event.Data.CreateTime, -1)
	}

	return task
}

// Calls pred on each task. If it returns true, call post on the task and remove it
// from the queue, otherwise keep it.
// pred and post must not make any other calls on taskPQ until ForEachTask returns!
func (t *taskPQ) ForEachTask(pred func(*internalTask) bool, post func(*internalTask)) {
	t.heap = slices.DeleteFunc(t.heap, func(task *internalTask) bool {
		if task.isPollForwarder || !pred(task) {
			return false
		}
		task.matchHeapIndex = invalidHeapIndex - 1 // maintain heap/index invariant
		if task.source == enumsspb.TASK_SOURCE_DB_BACKLOG && task.forwardInfo == nil {
			t.ages.record(task.event.Data.CreateTime, -1)
		}
		post(task)
		return true
	})
	// re-establish heap
	for i, task := range t.heap {
		task.matchHeapIndex = i
	}
	heap.Init(t)
}

type matcherData struct {
	config     *taskQueueConfig
	logger     log.Logger
	canForward bool
	timeSource clock.TimeSource

	lock sync.Mutex // covers everything below, and all fields in any waitableMatchResult

	rateLimitTimer         resettableTimer
	reconsiderForwardTimer resettableTimer

	// waiting pollers and tasks
	// invariant: all pollers and tasks in these data structures have matchResult == nil
	pollers pollerPQ
	tasks   taskPQ

	lastPoller time.Time // most recent poll start time
}

<<<<<<< HEAD
func newMatcherData(config *taskQueueConfig, canForward bool, timeSource clock.TimeSource) matcherData {
=======
func newMatcherData(config *taskQueueConfig, logger log.Logger, canForward bool) matcherData {
>>>>>>> 5183eec9
	return matcherData{
		config:     config,
		logger:     logger,
		canForward: canForward,
		timeSource: timeSource,
		tasks: taskPQ{
			ages: newBacklogAgeTracker(),
		},
	}
}

func (d *matcherData) UpdateRateLimit(rate float64, burstDuration time.Duration) {
	d.lock.Lock()
	defer d.lock.Unlock()

	d.tasks.wholeQueueLimiter.set(rate, burstDuration)
}

func (d *matcherData) EnqueueTaskNoWait(task *internalTask) {
	d.lock.Lock()
	defer d.lock.Unlock()

	task.initMatch(d)
	d.tasks.Add(task)
	d.findAndWakeMatches()
}

func (d *matcherData) EnqueueTaskAndWait(ctxs []context.Context, task *internalTask) *matchResult {
	d.lock.Lock()
	defer d.lock.Unlock()

	// add and look for match
	task.initMatch(d)
	d.tasks.Add(task)
	d.findAndWakeMatches()

	// if already matched, return
	if task.matchResult != nil {
		return task.matchResult
	}

	// arrange to wake up on context close
	for i, ctx := range ctxs {
		stop := context.AfterFunc(ctx, func() {
			d.lock.Lock()
			defer d.lock.Unlock()

			if task.matchResult == nil {
				d.tasks.Remove(task)
				task.wake(d.logger, &matchResult{ctxErr: ctx.Err(), ctxErrIdx: i})
			}
		})
		defer stop() // nolint:revive // there's only ever a small number of contexts
	}

	return task.waitForMatch()
}

func (d *matcherData) ReenqueuePollerIfNotMatched(poller *waitingPoller) {
	d.lock.Lock()
	defer d.lock.Unlock()

	if poller.matchResult == nil {
		d.pollers.Add(poller)
		d.findAndWakeMatches()
	}
}

func (d *matcherData) EnqueuePollerAndWait(ctxs []context.Context, poller *waitingPoller) *matchResult {
	d.lock.Lock()
	defer d.lock.Unlock()

	// update this for timeSinceLastPoll
	d.lastPoller = util.MaxTime(d.lastPoller, poller.startTime)

	// add and look for match
	poller.initMatch(d)
	d.pollers.Add(poller)
	d.findAndWakeMatches()

	// if already matched, return
	if poller.matchResult != nil {
		return poller.matchResult
	}

	// arrange to wake up on context close
	for i, ctx := range ctxs {
		stop := context.AfterFunc(ctx, func() {
			d.lock.Lock()
			defer d.lock.Unlock()

			if poller.matchResult == nil {
				// if poll was being forwarded, it would be absent from heap even though
				// matchResult == nil
				if poller.matchHeapIndex >= 0 {
					d.pollers.Remove(poller)
				}
				poller.wake(d.logger, &matchResult{ctxErr: ctx.Err(), ctxErrIdx: i})
			}
		})
		defer stop() // nolint:revive // there's only ever a small number of contexts
	}

	return poller.waitForMatch()
}

func (d *matcherData) MatchTaskImmediately(task *internalTask) (canSyncMatch, gotSyncMatch bool) {
	d.lock.Lock()
	defer d.lock.Unlock()

	if !d.isBacklogNegligible() {
		// To ensure better dispatch ordering, we block sync match when a significant backlog is present.
		// Note that this check does not make a noticeable difference for history tasks, as they do not wait for a
		// poller to become available. In presence of a backlog the chance of a poller being available when sync match
		// request comes is almost zero.
		// This check is mostly effective for the sync match requests that come from child partitions for spooled tasks.
		return false, false
	}

	task.initMatch(d)
	d.tasks.Add(task)
	d.findAndWakeMatches()
	// don't wait, check if match() picked this one already
	if task.matchResult != nil {
		return true, true
	}
	d.tasks.Remove(task)
	return true, false
}

func (d *matcherData) ReprocessTasks(pred func(*internalTask) bool) []*internalTask {
	d.lock.Lock()
	defer d.lock.Unlock()

	reprocess := make([]*internalTask, 0, len(d.tasks.heap))
	d.tasks.ForEachTask(
		pred,
		func(task *internalTask) {
			// for sync tasks: wake up waiters with a fake context error
			// for backlog tasks: the caller should call finish()
			task.wake(d.logger, &matchResult{ctxErr: errReprocessTask, ctxErrIdx: -1})
			reprocess = append(reprocess, task)
		},
	)
	return reprocess
}

// findMatch should return the highest priority task+poller match even if the per-task rate
// limit doesn't allow the task to be matched yet.
// call with lock held
// nolint:revive // will improve later
func (d *matcherData) findMatch(allowForwarding bool) (*internalTask, *waitingPoller) {
	// TODO(pri): optimize so it's not O(d*n) worst case
	// TODO(pri): this iterates over heap as slice, which isn't quite correct, but okay for now
	for _, task := range d.tasks.heap {
		if !allowForwarding && task.isPollForwarder {
			continue
		}

		for _, poller := range d.pollers.heap {
			// can't match cases:
			if poller.queryOnly && !(task.isQuery() || task.isPollForwarder) {
				continue
			} else if task.isPollForwarder && poller.forwardCtx == nil {
				continue
			} else if poller.isTaskForwarder && !allowForwarding {
				continue
			} else if poller.isTaskValidator && task.forwardCtx != nil {
				continue
			}

			return task, poller
		}
	}
	return nil, nil
}

// call with lock held
func (d *matcherData) allowForwarding() (allowForwarding bool) {
	// If there is a non-negligible backlog, we pause forwarding to make sure
	// root and leaf partitions are treated equally and can process their
	// backlog at the same rate. Stopping task forwarding, prevent poll
	// forwarding as well (in presence of a backlog). This ensures all partitions
	// receive polls and tasks at the same rate.
	//
	// Exception: we allow forward if this partition has not got any polls
	// recently. This is helpful when there are very few pollers and they
	// and they are all stuck in the wrong (root) partition. (Note that since
	// frontend balanced the number of pending pollers per partition this only
	// becomes an issue when the pollers are fewer than the partitions)
	//
	// If allowForwarding was false and changes to true due solely to the passage
	// of time, then we should ensure that match() is called again so that
	// pending tasks/polls can now be forwarded. When does that happen? if
	// isBacklogNegligible changes from false to true, or if we no longer have
	// recent polls.
	//
	// With time, backlog age gets larger, so isBacklogNegligible can go from
	// true to false and not the other way, so that's safe. But it is possible
	// that we no longer have recent polls. So we need to ensure that match() is
	// called again in that case, using reconsiderForwardTimer.
	if d.isBacklogNegligible() {
		d.reconsiderForwardTimer.unset()
		return true
	}
	delayToForwardingAllowed := d.config.MaxWaitForPollerBeforeFwd() - time.Since(d.lastPoller)
	d.reconsiderForwardTimer.set(d.timeSource, d.rematchAfterTimer, delayToForwardingAllowed)
	return delayToForwardingAllowed <= 0
}

// call with lock held
func (d *matcherData) findAndWakeMatches() {
	allowForwarding := d.canForward && d.allowForwarding()

	now := d.timeSource.Now().UnixNano()
	// TODO(pri): for task-specific ready time, we need to do a full/partial re-heapify here

	for {
		// search for highest priority match
		task, poller := d.findMatch(allowForwarding)
		if task == nil || poller == nil {
			// no more current matches, stop rate limit timer if was running
			d.rateLimitTimer.unset()
			return
		}

		// check ready time
		delay := d.tasks.readyTimeForTask(task) - now
		d.rateLimitTimer.set(d.timeSource, d.rematchAfterTimer, time.Duration(delay))
		if delay > 0 {
			return // not ready yet, timer will call match later
		}

		// ready to signal match
		d.tasks.Remove(task)
		d.pollers.Remove(poller)

		// TODO(pri): maybe we can allow tasks to have costs other than 1
		d.tasks.consumeTokens(now, task, 1)
		task.recycleToken = d.recycleToken

		res := &matchResult{task: task, poller: poller}
		task.wake(d.logger, res)
		// for poll forwarder: skip waking poller, forwarder will call finishMatchAfterPollForward
		if !task.isPollForwarder {
			poller.wake(d.logger, res)
		}
		// TODO(pri): consider having task forwarding work the same way, with a half-match,
		// instead of full match and then pass forward result on response channel?
		// TODO(pri): maybe consider leaving tasks and polls in the heap while forwarding and
		// allow them to be matched locally while forwarded (and then cancel the forward)?
	}
}

func (d *matcherData) recycleToken(task *internalTask) {
	d.lock.Lock()
	defer d.lock.Unlock()

	now := d.timeSource.Now().UnixNano()
	d.tasks.consumeTokens(now, task, -1)
	d.findAndWakeMatches() // another task may be ready to match now
}

// called from timer
func (d *matcherData) rematchAfterTimer() {
	d.lock.Lock()
	defer d.lock.Unlock()
	d.findAndWakeMatches()
}

func (d *matcherData) FinishMatchAfterPollForward(poller *waitingPoller, task *internalTask) {
	d.lock.Lock()
	defer d.lock.Unlock()

	if poller.matchResult == nil {
		poller.wake(d.logger, &matchResult{task: task, poller: poller})
	}
}

// isBacklogNegligible returns true if the age of the task backlog is less than the threshold.
// call with lock held.
func (d *matcherData) isBacklogNegligible() bool {
	t := d.tasks.ages.oldestTime()
	return t.IsZero() || time.Since(t) < d.config.BacklogNegligibleAge()
}

func (d *matcherData) TimeSinceLastPoll() time.Duration {
	d.lock.Lock()
	defer d.lock.Unlock()
	return time.Since(d.lastPoller)
}

// waitable match result:

type waitableMatchResult struct {
	// these fields are under matcherData.lock even though they're embedded in other structs
	matchCond      sync.Cond
	matchResult    *matchResult
	matchHeapIndex int // current heap index for easy removal
}

func (w *waitableMatchResult) initMatch(d *matcherData) {
	w.matchCond.L = &d.lock
	w.matchResult = nil
}

// call with matcherData.lock held.
// w.matchResult must be nil (can't call wake twice).
// w must not be in queues anymore.
func (w *waitableMatchResult) wake(logger log.Logger, res *matchResult) {
	softassert.That(logger, w.matchResult == nil, "wake called twice")
	softassert.That(logger, w.matchHeapIndex < 0, "wake called but still in heap")
	w.matchResult = res
	w.matchCond.Signal()
}

// call with matcherData.lock held
func (w *waitableMatchResult) waitForMatch() *matchResult {
	for w.matchResult == nil {
		w.matchCond.Wait()
	}
	return w.matchResult
}

// resettable timer:

type resettableTimer struct {
	timer clock.Timer // AfterFunc timer
}

// set sets rt to call f after delay. set to <= 0 stops the timer.
func (rt *resettableTimer) set(ts clock.TimeSource, f func(), delay time.Duration) {
	if delay <= 0 {
		rt.unset()
	} else if rt.timer == nil {
		rt.timer = ts.AfterFunc(delay, f)
	} else {
		rt.timer.Reset(delay)
	}
}

// unset stops the timer.
func (rt *resettableTimer) unset() {
	if rt.timer != nil {
		rt.timer.Stop()
		rt.timer = nil
	}
}

// simple limiter

// simpleLimiter implements a "GCRA" limiter. The owner should read the `ready` field directly
// and compare to the current time to decide if a task is allowed.
type simpleLimiter struct {
	// parameters:
	interval time.Duration // ideal task spacing interval
	burst    time.Duration // burst duration

	// state:
	ready int64 // unix nanos
}

func (s *simpleLimiter) set(rate float64, burstDuration time.Duration) {
	s.interval = time.Duration(float64(time.Second) / rate)
	s.burst = burstDuration
}

func (s *simpleLimiter) consume(now int64, tokens int64) {
	// This is a slight variation of the normal GCRA: instead of tracking the end of the
	// allowed interval (the theoretical arrival time), ready tracks the beginning of it, and
	// the end is ready + burst. To find the next ready time:
	// - Add ready+burst to find the next theoretical arrival time.
	// - If that's in the past, clip it at the current time.
	// - Subtract burst to turn it back into a ready time.
	// - Finally add the tokens we used.
	//
	// For intuition, consider that if if now is > ready by only a tiny amount, i.e. we're
	// bursting, then the max takes ready+burst and we push up the ready time by the full
	// interval. We can do this burst/interval times before it catches up and we're no longer
	// ready.
	//
	// Alternatively, if now is > ready by more than burst, then we end up subtracting the full
	// burst from now and adding one interval.
	s.ready = max(now, s.ready+s.burst.Nanoseconds()) - s.burst.Nanoseconds() + tokens*s.interval.Nanoseconds()
}<|MERGE_RESOLUTION|>--- conflicted
+++ resolved
@@ -30,12 +30,9 @@
 	"time"
 
 	enumsspb "go.temporal.io/server/api/enums/v1"
-<<<<<<< HEAD
 	"go.temporal.io/server/common/clock"
-=======
 	"go.temporal.io/server/common/log"
 	"go.temporal.io/server/common/softassert"
->>>>>>> 5183eec9
 	"go.temporal.io/server/common/util"
 )
 
@@ -245,8 +242,8 @@
 type matcherData struct {
 	config     *taskQueueConfig
 	logger     log.Logger
+	timeSource clock.TimeSource
 	canForward bool
-	timeSource clock.TimeSource
 
 	lock sync.Mutex // covers everything below, and all fields in any waitableMatchResult
 
@@ -261,16 +258,12 @@
 	lastPoller time.Time // most recent poll start time
 }
 
-<<<<<<< HEAD
-func newMatcherData(config *taskQueueConfig, canForward bool, timeSource clock.TimeSource) matcherData {
-=======
-func newMatcherData(config *taskQueueConfig, logger log.Logger, canForward bool) matcherData {
->>>>>>> 5183eec9
+func newMatcherData(config *taskQueueConfig, logger log.Logger, timeSource clock.TimeSource, canForward bool) matcherData {
 	return matcherData{
 		config:     config,
 		logger:     logger,
+		timeSource: timeSource,
 		canForward: canForward,
-		timeSource: timeSource,
 		tasks: taskPQ{
 			ages: newBacklogAgeTracker(),
 		},
