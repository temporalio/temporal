// The MIT License
//
// Copyright (c) 2020 Temporal Technologies Inc.  All rights reserved.
//
// Copyright (c) 2020 Uber Technologies, Inc.
//
// Permission is hereby granted, free of charge, to any person obtaining a copy
// of this software and associated documentation files (the "Software"), to deal
// in the Software without restriction, including without limitation the rights
// to use, copy, modify, merge, publish, distribute, sublicense, and/or sell
// copies of the Software, and to permit persons to whom the Software is
// furnished to do so, subject to the following conditions:
//
// The above copyright notice and this permission notice shall be included in
// all copies or substantial portions of the Software.
//
// THE SOFTWARE IS PROVIDED "AS IS", WITHOUT WARRANTY OF ANY KIND, EXPRESS OR
// IMPLIED, INCLUDING BUT NOT LIMITED TO THE WARRANTIES OF MERCHANTABILITY,
// FITNESS FOR A PARTICULAR PURPOSE AND NONINFRINGEMENT. IN NO EVENT SHALL THE
// AUTHORS OR COPYRIGHT HOLDERS BE LIABLE FOR ANY CLAIM, DAMAGES OR OTHER
// LIABILITY, WHETHER IN AN ACTION OF CONTRACT, TORT OR OTHERWISE, ARISING FROM,
// OUT OF OR IN CONNECTION WITH THE SOFTWARE OR THE USE OR OTHER DEALINGS IN
// THE SOFTWARE.

package matching

import (
	"bytes"
	"context"
	"errors"
	"fmt"
	"sync"
	"sync/atomic"
	"time"

	enumspb "go.temporal.io/api/enums/v1"
	"go.temporal.io/api/serviceerror"
	taskqueuepb "go.temporal.io/api/taskqueue/v1"
	"go.temporal.io/api/workflowservice/v1"
	"go.temporal.io/server/api/matchingservice/v1"
	persistencespb "go.temporal.io/server/api/persistence/v1"
	taskqueuespb "go.temporal.io/server/api/taskqueue/v1"
	"go.temporal.io/server/common"
	"go.temporal.io/server/common/clock"
	"go.temporal.io/server/common/cluster"
	"go.temporal.io/server/common/debug"
	"go.temporal.io/server/common/log"
	"go.temporal.io/server/common/log/tag"
	"go.temporal.io/server/common/metrics"
	"go.temporal.io/server/common/namespace"
)

const (
	// Time budget for empty task to propagate through the function stack and be returned to
	// pollForActivityTask or pollForWorkflowTask handler.
	returnEmptyTaskTimeBudget = time.Second

	// Fake Task ID to wrap a task for syncmatch
	syncMatchTaskId = -137

	ioTimeout = 5 * time.Second * debug.TimeoutMultiplier

	// Threshold for counting a AddTask call as a no recent poller call
	noPollerThreshold = time.Minute * 2

	// The duration of each mini-bucket in the circularTaskBuffer
	intervalSize = 5
	// The total duration which shall be used to calculate the rate of tasks added/dispatched
	totalIntervalSize = 30
)

type (
	taskQueueManagerOpt func(*physicalTaskQueueManagerImpl)

	addTaskParams struct {
		taskInfo    *persistencespb.TaskInfo
		directive   *taskqueuespb.TaskVersionDirective
		forwardInfo *taskqueuespb.TaskForwardInfo
	}

	physicalTaskQueueManager interface {
		Start()
		Stop(unloadCause)
		WaitUntilInitialized(context.Context) error
		// PollTask blocks waiting for a task Returns error when context deadline is exceeded
		// maxDispatchPerSecond is the max rate at which tasks are allowed to be dispatched
		// from this task queue to pollers
		PollTask(ctx context.Context, pollMetadata *pollMetadata) (*internalTask, error)
		// MarkAlive updates the liveness timer to keep this physicalTaskQueueManager alive.
		MarkAlive()
		// TrySyncMatch tries to match task to a local or remote poller. If not possible, returns false.
		TrySyncMatch(ctx context.Context, task *internalTask) (bool, error)
		// SpoolTask spools a task to persistence to be matched asynchronously when a poller is available.
		SpoolTask(taskInfo *persistencespb.TaskInfo) error
		ProcessSpooledTask(ctx context.Context, task *internalTask) error
		// DispatchSpooledTask dispatches a task to a poller. When there are no pollers to pick
		// up the task, this method will return error. Task will not be persisted to db
		DispatchSpooledTask(ctx context.Context, task *internalTask, userDataChanged <-chan struct{}) error
		// DispatchQueryTask will dispatch query to local or remote poller. If forwarded then result or error is returned,
		// if dispatched to local poller then nil and nil is returned.
		DispatchQueryTask(ctx context.Context, taskId string, request *matchingservice.QueryWorkflowRequest) (*matchingservice.QueryWorkflowResponse, error)
		// DispatchNexusTask dispatches a nexus task to a local or remote poller. If forwarded then result or
		// error is returned, if dispatched to local poller then nil and nil is returned.
		DispatchNexusTask(ctx context.Context, taskId string, request *matchingservice.DispatchNexusTaskRequest) (*matchingservice.DispatchNexusTaskResponse, error)
		UpdatePollerInfo(pollerIdentity, *pollMetadata)
		GetAllPollerInfo() []*taskqueuepb.PollerInfo
		HasPollerAfter(accessTime time.Time) bool
		// LegacyDescribeTaskQueue returns pollers info and legacy TaskQueueStatus for this physical queue
		LegacyDescribeTaskQueue(includeTaskQueueStatus bool) *matchingservice.DescribeTaskQueueResponse
<<<<<<< HEAD
=======
		// Describe returns information about the physical task queue
		Describe() *taskqueuespb.PhysicalTaskQueueInfo
>>>>>>> d8c64b0d
		GetStats() *taskqueuepb.TaskQueueStats
		UnloadFromPartitionManager(unloadCause)
		String() string
		QueueKey() *PhysicalTaskQueueKey
	}

	// physicalTaskQueueManagerImpl manages a single DB-level (aka physical) task queue in memory
	physicalTaskQueueManagerImpl struct {
		status               int32
		partitionMgr         *taskQueuePartitionManagerImpl
		queue                *PhysicalTaskQueueKey
		config               *taskQueueConfig
		backlogMgr           *backlogManagerImpl
		liveness             *liveness
		matcher              *TaskMatcher // for matching a task producer with a poller
		namespaceRegistry    namespace.Registry
		logger               log.Logger
		throttledLogger      log.ThrottledLogger
		matchingClient       matchingservice.MatchingServiceClient
		metricsHandler       metrics.Handler
		clusterMeta          cluster.Metadata
		taggedMetricsHandler metrics.Handler // namespace/taskqueue tagged metric scope
		// pollerHistory stores poller which poll from this taskqueue in last few minutes
		pollerHistory              *pollerHistory
		currentPolls               atomic.Int64
		taskValidator              taskValidator
		tasksAddedInIntervals      *taskTracker
		tasksDispatchedInIntervals *taskTracker
	}
)

// a circular array of a fixed size which shall have it's pointer for tracking tasks
type circularTaskBuffer struct {
	buffer     []int
	currentPos int
}

func newCircularTaskBuffer(size int) circularTaskBuffer {
	return circularTaskBuffer{
		buffer:     make([]int, size), // Initialize the buffer with the given size
		currentPos: 0,
	}
}

func (cb *circularTaskBuffer) incrementTaskCount() {
	cb.buffer[cb.currentPos]++
}

func (cb *circularTaskBuffer) advance() {
	cb.currentPos = (cb.currentPos + 1) % len(cb.buffer)
	cb.buffer[cb.currentPos] = 0 // Reset the task count for the new interval
}

// returns the total number of tasks in the buffer
func (cb *circularTaskBuffer) totalTasks() int {
	totalTasks := 0
	for _, count := range cb.buffer {
		totalTasks += count
	}
	return totalTasks
}

type taskTracker struct {
	lock              sync.Mutex
	clock             clock.TimeSource
	startTime         time.Time     // time when taskTracker was initialized
	bucketStartTime   time.Time     // the starting time of a bucket in the buffer
	bucketSize        time.Duration // the duration of each bucket in the buffer
	totalIntervalSize time.Duration // the number of seconds over which rate of tasks are added/dispatched
	tasksInInterval   circularTaskBuffer
}

func newTaskTracker(timeSource clock.TimeSource) *taskTracker {
	return &taskTracker{
		clock:             timeSource,
		startTime:         timeSource.Now(),
		bucketStartTime:   timeSource.Now(),
		bucketSize:        time.Duration(intervalSize) * time.Second, // Todo: Shivam - replace with config value
		totalIntervalSize: time.Duration(totalIntervalSize) * time.Second,
		tasksInInterval:   newCircularTaskBuffer((totalIntervalSize / intervalSize) + 1),
	}
}

// advanceAndResetTracker is a helper to advance the trackers position and clear out any expired intervals
// This method must be called with taskTracker's lock held.
func (s *taskTracker) advanceAndResetTracker(elapsed time.Duration) {
	// Calculate the number of intervals elapsed since the start interval time
	intervalsElapsed := int(elapsed / s.bucketSize)

	for i := 0; i < intervalsElapsed; i++ {
		s.tasksInInterval.advance() // advancing our circular buffer's position until we land on the right interval
	}
	s.bucketStartTime = s.bucketStartTime.Add(time.Duration(intervalsElapsed) * s.bucketSize)
}

// incrementTaskCount is responsible for adding/removing tasks from the current time that falls in the appropriate interval
func (s *taskTracker) incrementTaskCount() {
	s.lock.Lock()
	defer s.lock.Unlock()
	currentTime := s.clock.Now()

	// Calculate elapsed time from the latest start interval time
	elapsed := currentTime.Sub(s.bucketStartTime)
	s.advanceAndResetTracker(elapsed)
	s.tasksInInterval.incrementTaskCount()
}

// rate is responsible for returning the rate of tasks added/dispatched in a given interval
func (s *taskTracker) rate() float32 {
	s.lock.Lock()
	defer s.lock.Unlock()
	currentTime := s.clock.Now()

	// Calculate elapsed time from the latest start interval time
	elapsed := currentTime.Sub(s.bucketStartTime)
	s.advanceAndResetTracker(elapsed)
	totalTasks := s.tasksInInterval.totalTasks()

	elapsedTime := min(currentTime.Sub(s.bucketStartTime)+s.totalIntervalSize,
		currentTime.Sub(s.startTime))

	// rate per second
	return float32(totalTasks) / float32(elapsedTime.Seconds())
}

var _ physicalTaskQueueManager = (*physicalTaskQueueManagerImpl)(nil)

var (
	errRemoteSyncMatchFailed  = serviceerror.NewCanceled("remote sync match failed")
	errMissingNormalQueueName = errors.New("missing normal queue name")
)

func newPhysicalTaskQueueManager(
	partitionMgr *taskQueuePartitionManagerImpl,
	queue *PhysicalTaskQueueKey,
	opts ...taskQueueManagerOpt,
) (*physicalTaskQueueManagerImpl, error) {
	e := partitionMgr.engine
	config := partitionMgr.config
	logger := log.With(partitionMgr.logger, tag.WorkerBuildId(queue.VersionSet()))
	throttledLogger := log.With(partitionMgr.throttledLogger, tag.WorkerBuildId(queue.VersionSet()))
	buildIdTagValue := queue.VersionSet()
	if buildIdTagValue == "" {
		buildIdTagValue = queue.BuildId()
	}
	taggedMetricsHandler := partitionMgr.taggedMetricsHandler.WithTags(
		metrics.OperationTag(metrics.MatchingTaskQueueMgrScope),
		metrics.WorkerBuildIdTag(buildIdTagValue))
	pqMgr := &physicalTaskQueueManagerImpl{
		status:                     common.DaemonStatusInitialized,
		partitionMgr:               partitionMgr,
		namespaceRegistry:          e.namespaceRegistry,
		matchingClient:             e.matchingRawClient,
		metricsHandler:             e.metricsHandler,
		clusterMeta:                e.clusterMeta,
		queue:                      queue,
		logger:                     logger,
		throttledLogger:            throttledLogger,
		config:                     config,
		taggedMetricsHandler:       taggedMetricsHandler,
		tasksAddedInIntervals:      newTaskTracker(clock.NewRealTimeSource()),
		tasksDispatchedInIntervals: newTaskTracker(clock.NewRealTimeSource()),
	}
	pqMgr.pollerHistory = newPollerHistory()

	pqMgr.liveness = newLiveness(
		clock.NewRealTimeSource(),
		config.MaxTaskQueueIdleTime,
		func() { pqMgr.UnloadFromPartitionManager(unloadCauseIdle) },
	)

	pqMgr.taskValidator = newTaskValidator(pqMgr.newIOContext, pqMgr.clusterMeta, pqMgr.namespaceRegistry, pqMgr.partitionMgr.engine.historyClient)
	pqMgr.backlogMgr = newBacklogManager(
		pqMgr,
		config,
		e.taskManager,
		logger,
		throttledLogger,
		e.matchingRawClient,
		taggedMetricsHandler,
		partitionMgr.callerInfoContext,
	)

	var fwdr *Forwarder
	var err error
	if !queue.Partition().IsRoot() && queue.Partition().Kind() != enumspb.TASK_QUEUE_KIND_STICKY {
		// Every DB Queue needs its own forwarder so that the throttles do not interfere
		fwdr, err = newForwarder(&config.forwarderConfig, queue, e.matchingRawClient)
		if err != nil {
			return nil, err
		}
	}
	pqMgr.matcher = newTaskMatcher(config, fwdr, pqMgr.taggedMetricsHandler)
	for _, opt := range opts {
		opt(pqMgr)
	}
	return pqMgr, nil
}

func (c *physicalTaskQueueManagerImpl) Start() {
	if !atomic.CompareAndSwapInt32(
		&c.status,
		common.DaemonStatusInitialized,
		common.DaemonStatusStarted,
	) {
		return
	}
	c.liveness.Start()
	c.backlogMgr.Start()
	c.logger.Info("", tag.LifeCycleStarted, tag.Cause(c.config.loadCause.String()))
	c.taggedMetricsHandler.Counter(metrics.TaskQueueStartedCounter.Name()).Record(1)
	c.partitionMgr.engine.updatePhysicalTaskQueueGauge(c, 1)
}

// Stop does not unload the queue from its partition. It is intended to be called by the partition manager when
// unloading a queues. For stopping and unloading a queue call UnloadFromPartitionManager instead.
func (c *physicalTaskQueueManagerImpl) Stop(unloadCause unloadCause) {
	if !atomic.CompareAndSwapInt32(
		&c.status,
		common.DaemonStatusStarted,
		common.DaemonStatusStopped,
	) {
		return
	}
	c.backlogMgr.Stop()
	c.matcher.Stop()
	c.liveness.Stop()
	c.logger.Info("", tag.LifeCycleStopped, tag.Cause(unloadCause.String()))
	c.taggedMetricsHandler.Counter(metrics.TaskQueueStoppedCounter.Name()).Record(1)
	c.partitionMgr.engine.updatePhysicalTaskQueueGauge(c, -1)
}

func (c *physicalTaskQueueManagerImpl) WaitUntilInitialized(ctx context.Context) error {
	return c.backlogMgr.WaitUntilInitialized(ctx)
}

func (c *physicalTaskQueueManagerImpl) SpoolTask(taskInfo *persistencespb.TaskInfo) error {
	c.liveness.markAlive()
	return c.backlogMgr.SpoolTask(taskInfo)
}

// PollTask blocks waiting for a task.
// Returns error when context deadline is exceeded
// maxDispatchPerSecond is the max rate at which tasks are allowed
// to be dispatched from this task queue to pollers
func (c *physicalTaskQueueManagerImpl) PollTask(
	ctx context.Context,
	pollMetadata *pollMetadata,
) (*internalTask, error) {
	c.liveness.markAlive()

	c.currentPolls.Add(1)
	defer c.currentPolls.Add(-1)

	namespaceEntry, err := c.namespaceRegistry.GetNamespaceByID(c.queue.NamespaceId())
	if err != nil {
		return nil, err
	}

	// the desired global rate limit for the task queue comes from the
	// poller, which lives inside the client side worker. There is
	// one rateLimiter for this entire task queue and as we get polls,
	// we update the ratelimiter rps if it has changed from the last
	// value. Last poller wins if different pollers provide different values
	c.matcher.UpdateRatelimit(pollMetadata.ratePerSecond)

	if !namespaceEntry.ActiveInCluster(c.clusterMeta.GetCurrentClusterName()) {
		return c.matcher.PollForQuery(ctx, pollMetadata)
	}

	for {
		task, err := c.matcher.Poll(ctx, pollMetadata)
		if err != nil {
			return nil, err
		}

		// It's possible to get an expired task here: taskReader checks for expiration when
		// reading from persistence, and physicalTaskQueueManager checks for expiration in
		// ProcessSpooledTask, but the one task blocked in the matcher could expire while it's
		// there. In that case, go back for another task.
		// If we didn't do this, the task would be rejected when we call RecordXTaskStarted on
		// history, but this is more efficient.
		if task.event != nil && IsTaskExpired(task.event.AllocatedTaskInfo) {
			c.taggedMetricsHandler.Counter(metrics.ExpiredTasksPerTaskQueueCounter.Name()).Record(1)
			task.finish(nil)
			continue
		}

		task.namespace = c.partitionMgr.ns.Name()
		task.backlogCountHint = c.backlogMgr.BacklogCountHint
		if pollMetadata.forwardedFrom == "" {
			// only track the original polls, not forwarded ones.
			c.tasksDispatchedInIntervals.incrementTaskCount()
		}
		return task, nil
	}
}

func (c *physicalTaskQueueManagerImpl) MarkAlive() {
	c.liveness.markAlive()
}

// DispatchSpooledTask dispatches a task to a poller. When there are no pollers to pick
// up the task or if rate limit is exceeded, this method will return error. Task
// *will not* be persisted to db
func (c *physicalTaskQueueManagerImpl) DispatchSpooledTask(
	ctx context.Context,
	task *internalTask,
	userDataChanged <-chan struct{},
) error {
	if !task.isForwarded() {
		c.tasksAddedInIntervals.incrementTaskCount()
	}
	return c.matcher.MustOffer(ctx, task, userDataChanged)
}

func (c *physicalTaskQueueManagerImpl) ProcessSpooledTask(
	ctx context.Context,
	task *internalTask,
) error {
	if !c.taskValidator.maybeValidate(task.event.AllocatedTaskInfo, c.queue.TaskType()) {
		task.finish(nil)
		c.taggedMetricsHandler.Counter(metrics.ExpiredTasksPerTaskQueueCounter.Name()).Record(1)
		// Don't try to set read level here because it may have been advanced already.
		return nil
	}
	if !task.isForwarded() {
		c.tasksAddedInIntervals.incrementTaskCount()
	}
	return c.partitionMgr.ProcessSpooledTask(ctx, task, c.queue.BuildId())
}

// DispatchQueryTask will dispatch query to local or remote poller. If forwarded then result or error is returned,
// if dispatched to local poller then nil and nil is returned.
func (c *physicalTaskQueueManagerImpl) DispatchQueryTask(
	ctx context.Context,
	taskId string,
	request *matchingservice.QueryWorkflowRequest,
) (*matchingservice.QueryWorkflowResponse, error) {
	task := newInternalQueryTask(taskId, request)
	return c.matcher.OfferQuery(ctx, task)
}

func (c *physicalTaskQueueManagerImpl) DispatchNexusTask(
	ctx context.Context,
	taskId string,
	request *matchingservice.DispatchNexusTaskRequest,
) (*matchingservice.DispatchNexusTaskResponse, error) {
	deadline, _ := ctx.Deadline() // If not set by user, our client will set a default.
	task := newInternalNexusTask(taskId, deadline, request)
	return c.matcher.OfferNexusTask(ctx, task)
}

func (c *physicalTaskQueueManagerImpl) UpdatePollerInfo(id pollerIdentity, pollMetadata *pollMetadata) {
	c.pollerHistory.updatePollerInfo(id, pollMetadata)
}

// GetAllPollerInfo returns all pollers that polled from this taskqueue in last few minutes
func (c *physicalTaskQueueManagerImpl) GetAllPollerInfo() []*taskqueuepb.PollerInfo {
	if c.pollerHistory == nil {
		return nil
	}
	return c.pollerHistory.getPollerInfo(time.Time{})
}

func (c *physicalTaskQueueManagerImpl) HasPollerAfter(accessTime time.Time) bool {
	if c.currentPolls.Load() > 0 {
		return true
	}
	if c.pollerHistory == nil {
		return false
	}
	recentPollers := c.pollerHistory.getPollerInfo(accessTime)
	return len(recentPollers) > 0
}

// LegacyDescribeTaskQueue returns information about the target taskqueue, right now this API returns the
// pollers which polled this taskqueue in last few minutes and status of taskqueue's ackManager
// (readLevel, ackLevel, backlogCountHint and taskIDBlock).
func (c *physicalTaskQueueManagerImpl) LegacyDescribeTaskQueue(includeTaskQueueStatus bool) *matchingservice.DescribeTaskQueueResponse {
	response := &matchingservice.DescribeTaskQueueResponse{
		DescResponse: &workflowservice.DescribeTaskQueueResponse{
			Pollers: c.GetAllPollerInfo(),
		},
	}
	if includeTaskQueueStatus {
		response.DescResponse.TaskQueueStatus = c.backlogMgr.BacklogStatus()
		response.DescResponse.TaskQueueStatus.RatePerSecond = c.matcher.Rate()
	}
	return response
}

<<<<<<< HEAD
func (c *physicalTaskQueueManagerImpl) GetStats() *taskqueuepb.TaskQueueStats {
	return &taskqueuepb.TaskQueueStats{
		ApproximateBacklogCount: c.backlogMgr.db.getApproximateBacklogCount(),
		ApproximateBacklogAge:   durationpb.New(c.backlogMgr.taskReader.getBacklogHeadCreateTime()),
		TasksAddRate:            c.tasksAddedInIntervals.rate(),
		TasksDispatchRate:       c.tasksDispatchedInIntervals.rate(),
=======
func (c *physicalTaskQueueManagerImpl) Describe() *taskqueuespb.PhysicalTaskQueueInfo {
	return &taskqueuespb.PhysicalTaskQueueInfo{
		Pollers:        c.GetAllPollerInfo(),
		TaskQueueStats: c.GetStats(),
	}
}

func (c *physicalTaskQueueManagerImpl) GetStats() *taskqueuepb.TaskQueueStats {
	return &taskqueuepb.TaskQueueStats{
		ApproximateBacklogCount: c.backlogMgr.db.getApproximateBacklogCount(),
		ApproximateBacklogAge:   nil,        // TODO: Shivam - add this feature
		TasksAddRate:            float32(0), // TODO: Shivam - add this feature
		TasksDispatchRate:       float32(0), // TODO: Shivam - add this feature
>>>>>>> d8c64b0d
	}
}

func (c *physicalTaskQueueManagerImpl) String() string {
	buf := new(bytes.Buffer)
	if c.queue.TaskType() == enumspb.TASK_QUEUE_TYPE_ACTIVITY {
		buf.WriteString("Activity")
	} else {
		buf.WriteString("Workflow")
	}
	_, _ = fmt.Fprintf(buf, "Backlog=%s\n", c.backlogMgr.String())

	return buf.String()
}

func (c *physicalTaskQueueManagerImpl) TrySyncMatch(ctx context.Context, task *internalTask) (bool, error) {
	if !task.isForwarded() {
		// request sent by history service
		c.liveness.markAlive()
		c.tasksAddedInIntervals.incrementTaskCount()
		if c.config.TestDisableSyncMatch() {
			return false, nil
		}
	}
	childCtx, cancel := newChildContext(ctx, c.config.SyncMatchWaitDuration(), time.Second)
	defer cancel()

	return c.matcher.Offer(childCtx, task)
}

// newChildContext creates a child context with desired timeout.
// if tailroom is non-zero, then child context timeout will be
// the minOf(parentCtx.Deadline()-tailroom, timeout). Use this
// method to create child context when childContext cannot use
// all of parent's deadline but instead there is a need to leave
// some time for parent to do some post-work
func newChildContext(
	parent context.Context,
	timeout time.Duration,
	tailroom time.Duration,
) (context.Context, context.CancelFunc) {
	if parent.Err() != nil {
		return parent, func() {}
	}
	deadline, ok := parent.Deadline()
	if !ok {
		return context.WithTimeout(parent, timeout)
	}
	remaining := time.Until(deadline) - tailroom
	if remaining < timeout {
		timeout = max(0, remaining)
	}
	return context.WithTimeout(parent, timeout)
}

func (c *physicalTaskQueueManagerImpl) QueueKey() *PhysicalTaskQueueKey {
	return c.queue
}

func (c *physicalTaskQueueManagerImpl) newIOContext() (context.Context, context.CancelFunc) {
	ctx, cancel := context.WithTimeout(context.Background(), ioTimeout)
	return c.partitionMgr.callerInfoContext(ctx), cancel
}

func (c *physicalTaskQueueManagerImpl) UnloadFromPartitionManager(unloadCause unloadCause) {
	c.partitionMgr.unloadPhysicalQueue(c, unloadCause)
}<|MERGE_RESOLUTION|>--- conflicted
+++ resolved
@@ -29,6 +29,7 @@
 	"context"
 	"errors"
 	"fmt"
+	"google.golang.org/protobuf/types/known/durationpb"
 	"sync"
 	"sync/atomic"
 	"time"
@@ -107,11 +108,6 @@
 		HasPollerAfter(accessTime time.Time) bool
 		// LegacyDescribeTaskQueue returns pollers info and legacy TaskQueueStatus for this physical queue
 		LegacyDescribeTaskQueue(includeTaskQueueStatus bool) *matchingservice.DescribeTaskQueueResponse
-<<<<<<< HEAD
-=======
-		// Describe returns information about the physical task queue
-		Describe() *taskqueuespb.PhysicalTaskQueueInfo
->>>>>>> d8c64b0d
 		GetStats() *taskqueuepb.TaskQueueStats
 		UnloadFromPartitionManager(unloadCause)
 		String() string
@@ -504,28 +500,12 @@
 	return response
 }
 
-<<<<<<< HEAD
 func (c *physicalTaskQueueManagerImpl) GetStats() *taskqueuepb.TaskQueueStats {
 	return &taskqueuepb.TaskQueueStats{
 		ApproximateBacklogCount: c.backlogMgr.db.getApproximateBacklogCount(),
 		ApproximateBacklogAge:   durationpb.New(c.backlogMgr.taskReader.getBacklogHeadCreateTime()),
 		TasksAddRate:            c.tasksAddedInIntervals.rate(),
 		TasksDispatchRate:       c.tasksDispatchedInIntervals.rate(),
-=======
-func (c *physicalTaskQueueManagerImpl) Describe() *taskqueuespb.PhysicalTaskQueueInfo {
-	return &taskqueuespb.PhysicalTaskQueueInfo{
-		Pollers:        c.GetAllPollerInfo(),
-		TaskQueueStats: c.GetStats(),
-	}
-}
-
-func (c *physicalTaskQueueManagerImpl) GetStats() *taskqueuepb.TaskQueueStats {
-	return &taskqueuepb.TaskQueueStats{
-		ApproximateBacklogCount: c.backlogMgr.db.getApproximateBacklogCount(),
-		ApproximateBacklogAge:   nil,        // TODO: Shivam - add this feature
-		TasksAddRate:            float32(0), // TODO: Shivam - add this feature
-		TasksDispatchRate:       float32(0), // TODO: Shivam - add this feature
->>>>>>> d8c64b0d
 	}
 }
 
