package matching

import (
	"context"
	"errors"
	"fmt"
	"sync/atomic"
	"time"

	"github.com/nexus-rpc/sdk-go/nexus"
	enumspb "go.temporal.io/api/enums/v1"
	"go.temporal.io/api/serviceerror"
	taskqueuepb "go.temporal.io/api/taskqueue/v1"
	"go.temporal.io/api/workflowservice/v1"
	"go.temporal.io/server/api/matchingservice/v1"
	persistencespb "go.temporal.io/server/api/persistence/v1"
	taskqueuespb "go.temporal.io/server/api/taskqueue/v1"
	"go.temporal.io/server/common"
	"go.temporal.io/server/common/clock"
	"go.temporal.io/server/common/cluster"
	"go.temporal.io/server/common/debug"
	"go.temporal.io/server/common/log"
	"go.temporal.io/server/common/log/tag"
	"go.temporal.io/server/common/metrics"
	"go.temporal.io/server/common/namespace"
	"go.temporal.io/server/common/quotas"
	"go.temporal.io/server/common/testing/testhooks"
	"go.temporal.io/server/common/worker_versioning"
	"go.temporal.io/server/service/worker/workerdeployment"
	"google.golang.org/protobuf/types/known/durationpb"
)

const (
	// Time budget for empty task to propagate through the function stack and be returned to
	// pollForActivityTask or pollForWorkflowTask handler.
	returnEmptyTaskTimeBudget = time.Second

	// Fake Task ID to wrap a task for syncmatch
	syncMatchTaskId = -137

	ioTimeout = 5 * time.Second * debug.TimeoutMultiplier

	// Threshold for counting a AddTask call as a no recent poller call
	noPollerThreshold = time.Minute * 2

	// We avoid retrying failed deployment registration for this period.
	deploymentRegisterErrorBackoff = 5 * time.Second
)

type (
	addTaskParams struct {
		taskInfo    *persistencespb.TaskInfo
		forwardInfo *taskqueuespb.TaskForwardInfo
	}
	// physicalTaskQueueManagerImpl manages a set of physical queues that comprise one logical
	// queue, corresponding to a single versioned queue of a task queue partition.
	// TODO(pri): rename this
	physicalTaskQueueManagerImpl struct {
		status       int32
		partitionMgr *taskQueuePartitionManagerImpl
		queue        *PhysicalTaskQueueKey
		config       *taskQueueConfig

		// This context is valid for lifetime of this physicalTaskQueueManagerImpl.
		// It can be used to notify when the task queue is closing.
		tqCtx       context.Context
		tqCtxCancel context.CancelFunc

		cancelSub         func()
		backlogMgr        backlogManager
		liveness          *liveness
		oldMatcher        *TaskMatcher // TODO(pri): old matcher cleanup
		priMatcher        *priTaskMatcher
		matcher           matcherInterface // TODO(pri): old matcher cleanup
		namespaceRegistry namespace.Registry
		logger            log.Logger
		throttledLogger   log.ThrottledLogger
		matchingClient    matchingservice.MatchingServiceClient
		clusterMeta       cluster.Metadata
		metricsHandler    metrics.Handler // namespace/taskqueue tagged metric scope
		// pollerHistory stores poller which poll from this taskqueue in last few minutes
		pollerHistory               *pollerHistory
		currentPolls                atomic.Int64
		taskValidator               taskValidator
		tasksAddedInIntervals       *taskTracker
		tasksDispatchedInIntervals  *taskTracker
		deploymentRegistrationCh    chan struct{}
		deploymentVersionRegistered bool
		pollerScalingRateLimiter    quotas.RateLimiter

		firstPoll time.Time
	}

	// TODO(pri): old matcher cleanup
	matcherInterface interface {
		Start()
		Stop()
		UpdateRatelimit(rpsPtr float64)
		Rate() float64
		Poll(ctx context.Context, pollMetadata *pollMetadata) (*internalTask, error)
		PollForQuery(ctx context.Context, pollMetadata *pollMetadata) (*internalTask, error)
		OfferQuery(ctx context.Context, task *internalTask) (*matchingservice.QueryWorkflowResponse, error)
		OfferNexusTask(ctx context.Context, task *internalTask) (*matchingservice.DispatchNexusTaskResponse, error)
		ReprocessAllTasks()
	}
)

var _ physicalTaskQueueManager = (*physicalTaskQueueManagerImpl)(nil)

var (
	errRemoteSyncMatchFailed     = serviceerror.NewCanceled("remote sync match failed")
	errMissingNormalQueueName    = errors.New("missing normal queue name")
	errDeploymentVersionNotReady = serviceerror.NewUnavailable("task queue is not ready to process polls from this deployment version, try again shortly")
)

func newPhysicalTaskQueueManager(
	partitionMgr *taskQueuePartitionManagerImpl,
	queue *PhysicalTaskQueueKey,
) (*physicalTaskQueueManagerImpl, error) {
	e := partitionMgr.engine
	config := partitionMgr.config
	buildIdTagValue := queue.Version().MetricsTagValue()
	logger := log.With(partitionMgr.logger, tag.WorkerBuildId(buildIdTagValue))
	throttledLogger := log.With(partitionMgr.throttledLogger, tag.WorkerBuildId(buildIdTagValue))
	taggedMetricsHandler := partitionMgr.metricsHandler.WithTags(
		metrics.OperationTag(metrics.MatchingTaskQueueMgrScope),
		metrics.WorkerBuildIdTag(buildIdTagValue, config.BreakdownMetricsByBuildID()))

	tqCtx, tqCancel := context.WithCancel(partitionMgr.callerInfoContext(context.Background()))

	// We multiply by a big number so that we can later divide it by the number of pollers when grabbing permits,
	// to allow us to make more decisions per second when there are more pollers.
	pollerScalingRateLimitFn := func() float64 {
		return config.PollerScalingDecisionsPerSecond() * 1e6
	}
	pqMgr := &physicalTaskQueueManagerImpl{
		status:                     common.DaemonStatusInitialized,
		partitionMgr:               partitionMgr,
		queue:                      queue,
		config:                     config,
		tqCtx:                      tqCtx,
		tqCtxCancel:                tqCancel,
		namespaceRegistry:          e.namespaceRegistry,
		matchingClient:             e.matchingRawClient,
		clusterMeta:                e.clusterMeta,
		logger:                     logger,
		throttledLogger:            throttledLogger,
		metricsHandler:             taggedMetricsHandler,
		tasksAddedInIntervals:      newTaskTracker(clock.NewRealTimeSource()),
		tasksDispatchedInIntervals: newTaskTracker(clock.NewRealTimeSource()),
		pollerScalingRateLimiter:   quotas.NewDefaultOutgoingRateLimiter(pollerScalingRateLimitFn),
		deploymentRegistrationCh:   make(chan struct{}, 1),
	}
	pqMgr.deploymentRegistrationCh <- struct{}{} // seed

	pqMgr.pollerHistory = newPollerHistory(partitionMgr.config.PollerHistoryTTL())

	pqMgr.liveness = newLiveness(
		clock.NewRealTimeSource(),
		config.MaxTaskQueueIdleTime,
		func() { pqMgr.UnloadFromPartitionManager(unloadCauseIdle) },
	)

	pqMgr.taskValidator = newTaskValidator(
		tqCtx,
		pqMgr.clusterMeta,
		pqMgr.namespaceRegistry,
		pqMgr.partitionMgr.engine.historyClient,
	)

	newMatcher, cancelSub := config.NewMatcher(func(bool) {
		// unload on change to NewMatcher so that we can reload with the new setting:
		pqMgr.UnloadFromPartitionManager(unloadCauseConfigChange)
	})
	pqMgr.cancelSub = cancelSub

	if newMatcher {
		pqMgr.backlogMgr = newPriBacklogManager(
			tqCtx,
			pqMgr,
			config,
			e.taskManager,
			logger,
			throttledLogger,
			e.matchingRawClient,
			newPriMetricsHandler(taggedMetricsHandler),
		)
		var fwdr *priForwarder
		var err error
		if !queue.Partition().IsRoot() && queue.Partition().Kind() != enumspb.TASK_QUEUE_KIND_STICKY {
			// Every DB Queue needs its own forwarder so that the throttles do not interfere
			fwdr, err = newPriForwarder(&config.forwarderConfig, queue, e.matchingRawClient)
			if err != nil {
				return nil, err
			}
		}
		pqMgr.priMatcher = newPriTaskMatcher(
			tqCtx,
			config,
			queue.partition,
			fwdr,
			pqMgr.taskValidator,
			logger,
			newPriMetricsHandler(taggedMetricsHandler),
		)
		pqMgr.matcher = pqMgr.priMatcher
	} else {
		pqMgr.backlogMgr = newBacklogManager(
			tqCtx,
			pqMgr,
			config,
			e.taskManager,
			logger,
			throttledLogger,
			e.matchingRawClient,
			taggedMetricsHandler,
		)
		var fwdr *Forwarder
		var err error
		if !queue.Partition().IsRoot() && queue.Partition().Kind() != enumspb.TASK_QUEUE_KIND_STICKY {
			// Every DB Queue needs its own forwarder so that the throttles do not interfere
			fwdr, err = newForwarder(&config.forwarderConfig, queue, e.matchingRawClient)
			if err != nil {
				return nil, err
			}
		}
		pqMgr.oldMatcher = newTaskMatcher(config, fwdr, taggedMetricsHandler)
		pqMgr.matcher = pqMgr.oldMatcher
	}
	return pqMgr, nil
}

func (c *physicalTaskQueueManagerImpl) Start() {
	if !atomic.CompareAndSwapInt32(
		&c.status,
		common.DaemonStatusInitialized,
		common.DaemonStatusStarted,
	) {
		return
	}
	c.liveness.Start()
	c.backlogMgr.Start()
	c.matcher.Start()
	c.logger.Info("Started physicalTaskQueueManager", tag.LifeCycleStarted, tag.Cause(c.config.loadCause.String()))
	c.metricsHandler.Counter(metrics.TaskQueueStartedCounter.Name()).Record(1)
	c.partitionMgr.engine.updatePhysicalTaskQueueGauge(c.partitionMgr.ns, c.partitionMgr.partition, c.queue.version, 1)
}

// Stop does not unload the queue from its partition. It is intended to be called by the partition manager when
// unloading a queues. For stopping and unloading a queue call UnloadFromPartitionManager instead.
func (c *physicalTaskQueueManagerImpl) Stop(unloadCause unloadCause) {
	if !atomic.CompareAndSwapInt32(
		&c.status,
		common.DaemonStatusStarted,
		common.DaemonStatusStopped,
	) {
		return
	}
	c.cancelSub()
	// this may attempt to write one final ack update, do this before canceling tqCtx
	c.backlogMgr.Stop()
	c.matcher.Stop()
	c.liveness.Stop()
	c.tqCtxCancel()
	c.logger.Info("Stopped physicalTaskQueueManager", tag.LifeCycleStopped, tag.Cause(unloadCause.String()))
	c.metricsHandler.Counter(metrics.TaskQueueStoppedCounter.Name()).Record(1)
	c.partitionMgr.engine.updatePhysicalTaskQueueGauge(c.partitionMgr.ns, c.partitionMgr.partition, c.queue.version, -1)
}

func (c *physicalTaskQueueManagerImpl) WaitUntilInitialized(ctx context.Context) error {
	return c.backlogMgr.WaitUntilInitialized(ctx)
}

func (c *physicalTaskQueueManagerImpl) SpoolTask(taskInfo *persistencespb.TaskInfo) error {
	c.liveness.markAlive()
	return c.backlogMgr.SpoolTask(taskInfo)
}

// PollTask blocks waiting for a task.
// Returns error when context deadline is exceeded
// maxDispatchPerSecond is the max rate at which tasks are allowed
// to be dispatched from this task queue to pollers
func (c *physicalTaskQueueManagerImpl) PollTask(
	ctx context.Context,
	pollMetadata *pollMetadata,
) (*internalTask, error) {
	c.liveness.markAlive()

	c.currentPolls.Add(1)
	defer c.currentPolls.Add(-1)

	namespaceId := namespace.ID(c.queue.NamespaceId())
	namespaceEntry, err := c.namespaceRegistry.GetNamespaceByID(namespaceId)
	if err != nil {
		return nil, err
	}

	if c.partitionMgr.engine.config.EnableDeploymentVersions(namespaceEntry.Name().String()) {
		if err = c.ensureRegisteredInDeploymentVersion(ctx, namespaceEntry, pollMetadata); err != nil {
			return nil, err
		}
	}

	// the desired global rate limit for the task queue comes from the
	// poller, which lives inside the client side worker. There is
	// one rateLimiter for this entire task queue and as we get polls,
	// we update the ratelimiter rps if it has changed from the last
	// value. Last poller wins if different pollers provide different values
	if rps := pollMetadata.taskQueueMetadata.GetMaxTasksPerSecond(); rps != nil {
		c.matcher.UpdateRatelimit(rps.Value)
	}

	if !namespaceEntry.ActiveInCluster(c.clusterMeta.GetCurrentClusterName()) {
		return c.matcher.PollForQuery(ctx, pollMetadata)
	}

	for {
		task, err := c.matcher.Poll(ctx, pollMetadata)
		if err != nil {
			return nil, err
		}

		// It's possible to get an expired task here: taskReader checks for expiration when
		// reading from persistence, and physicalTaskQueueManager checks for expiration in
		// ProcessSpooledTask, but the one task blocked in the matcher could expire while it's
		// there. In that case, go back for another task.
		// If we didn't do this, the task would be rejected when we call RecordXTaskStarted on
		// history, but this is more efficient.
		if task.event != nil && IsTaskExpired(task.event.AllocatedTaskInfo) {
			c.metricsHandler.Counter(metrics.ExpiredTasksPerTaskQueueCounter.Name()).Record(1)
			task.finish(nil, false)
			continue
		}

		task.namespace = c.partitionMgr.ns.Name()
		task.backlogCountHint = c.backlogCountHint

		if pollMetadata.forwardedFrom == "" && // only track the original polls, not forwarded ones.
			(!task.isStarted() || !task.started.hasEmptyResponse()) { // Need to filter out the empty "started" ones
			c.tasksDispatchedInIntervals.incrementTaskCount()
		}
		return task, nil
	}
}

func (c *physicalTaskQueueManagerImpl) backlogCountHint() int64 {
	return c.backlogMgr.BacklogCountHint()
}

func (c *physicalTaskQueueManagerImpl) MarkAlive() {
	c.liveness.markAlive()
}

// DispatchSpooledTask dispatches a task to a poller. When there are no pollers to pick
// up the task or if rate limit is exceeded, this method will return error. Task
// *will not* be persisted to db
// TODO(pri): old matcher cleanup
func (c *physicalTaskQueueManagerImpl) DispatchSpooledTask(
	ctx context.Context,
	task *internalTask,
	userDataChanged <-chan struct{},
) error {
	return c.oldMatcher.MustOffer(ctx, task, userDataChanged)
}

// TODO(pri): old matcher cleanup
func (c *physicalTaskQueueManagerImpl) ProcessSpooledTask(
	ctx context.Context,
	task *internalTask,
) error {
	if !c.taskValidator.maybeValidate(task.event.AllocatedTaskInfo, c.queue.TaskType()) {
		task.finish(nil, false)
		c.metricsHandler.Counter(metrics.ExpiredTasksPerTaskQueueCounter.Name()).Record(1)
		// Don't try to set read level here because it may have been advanced already.
		return nil
	}
	return c.partitionMgr.ProcessSpooledTask(ctx, task, c.queue)
}

func (c *physicalTaskQueueManagerImpl) AddSpooledTask(task *internalTask) error {
	return c.partitionMgr.AddSpooledTask(c.tqCtx, task, c.queue)
}

func (c *physicalTaskQueueManagerImpl) AddSpooledTaskToMatcher(task *internalTask) {
	c.priMatcher.AddTask(task)
}

func (c *physicalTaskQueueManagerImpl) UserDataChanged() {
	c.matcher.ReprocessAllTasks()
}

// DispatchQueryTask will dispatch query to local or remote poller. If forwarded then result or error is returned,
// if dispatched to local poller then nil and nil is returned.
func (c *physicalTaskQueueManagerImpl) DispatchQueryTask(
	ctx context.Context,
	taskId string,
	request *matchingservice.QueryWorkflowRequest,
) (*matchingservice.QueryWorkflowResponse, error) {
	task := newInternalQueryTask(taskId, request)
	if !task.isForwarded() {
		c.tasksAddedInIntervals.incrementTaskCount()
	}
	return c.matcher.OfferQuery(ctx, task)
}

func (c *physicalTaskQueueManagerImpl) DispatchNexusTask(
	ctx context.Context,
	taskId string,
	request *matchingservice.DispatchNexusTaskRequest,
) (*matchingservice.DispatchNexusTaskResponse, error) {
	deadline, _ := ctx.Deadline() // If not set by user, our client will set a default.
	var opDeadline time.Time
	if header := nexus.Header(request.GetRequest().GetHeader()); header != nil {
		if opTimeoutHeader := header.Get(nexus.HeaderOperationTimeout); opTimeoutHeader != "" {
			opTimeout, err := time.ParseDuration(opTimeoutHeader)
			if err != nil {
				// Operation-Timeout header is not required so don't fail request on parsing errors.
				c.logger.Warn(fmt.Sprintf("unable to parse %v header: %v", nexus.HeaderOperationTimeout, opTimeoutHeader), tag.Error(err), tag.WorkflowNamespaceID(request.NamespaceId))
			} else {
				opDeadline = time.Now().Add(opTimeout)
			}
		}
	}
	task := newInternalNexusTask(taskId, deadline, opDeadline, request)
	if !task.isForwarded() {
		c.tasksAddedInIntervals.incrementTaskCount()
	}
	return c.matcher.OfferNexusTask(ctx, task)
}

func (c *physicalTaskQueueManagerImpl) UpdatePollerInfo(id pollerIdentity, pollMetadata *pollMetadata) {
	c.pollerHistory.updatePollerInfo(id, pollMetadata)
}

// GetAllPollerInfo returns all pollers that polled from this taskqueue in last few minutes
func (c *physicalTaskQueueManagerImpl) GetAllPollerInfo() []*taskqueuepb.PollerInfo {
	if c.pollerHistory == nil {
		return nil
	}
	return c.pollerHistory.getPollerInfo(time.Time{})
}

func (c *physicalTaskQueueManagerImpl) HasPollerAfter(accessTime time.Time) bool {
	if c.currentPolls.Load() > 0 {
		return true
	}
	if c.pollerHistory == nil {
		return false
	}
	recentPollers := c.pollerHistory.getPollerInfo(accessTime)
	return len(recentPollers) > 0
}

// LegacyDescribeTaskQueue returns information about the target taskqueue, right now this API returns the
// pollers which polled this taskqueue in last few minutes and status of taskqueue's ackManager
// (readLevel, ackLevel, backlogCountHint and taskIDBlock).
func (c *physicalTaskQueueManagerImpl) LegacyDescribeTaskQueue(includeTaskQueueStatus bool) *matchingservice.DescribeTaskQueueResponse {
	response := &matchingservice.DescribeTaskQueueResponse{
		DescResponse: &workflowservice.DescribeTaskQueueResponse{
			Pollers: c.GetAllPollerInfo(),
		},
	}
	if includeTaskQueueStatus {
		response.DescResponse.TaskQueueStatus = c.backlogMgr.BacklogStatus()
		response.DescResponse.TaskQueueStatus.RatePerSecond = c.matcher.Rate()
	}
	return response
}

func (c *physicalTaskQueueManagerImpl) GetStats() *taskqueuepb.TaskQueueStats {
	return &taskqueuepb.TaskQueueStats{
		ApproximateBacklogCount: c.backlogMgr.TotalApproximateBacklogCount(),
		// using this and not matcher's because it reports only the age of the current physical
		// queue backlog (not including the redirected backlogs) which is consistent with the
		// ApproximateBacklogCount metric.
		ApproximateBacklogAge: durationpb.New(c.backlogMgr.BacklogHeadAge()),
		TasksAddRate:          c.tasksAddedInIntervals.rate(),
		TasksDispatchRate:     c.tasksDispatchedInIntervals.rate(),
	}
}

func (c *physicalTaskQueueManagerImpl) GetInternalTaskQueueStatus() []*taskqueuespb.InternalTaskQueueStatus {
	return c.backlogMgr.InternalStatus()
}

func (c *physicalTaskQueueManagerImpl) TrySyncMatch(ctx context.Context, task *internalTask) (bool, error) {
	if !task.isForwarded() {
		// request sent by history service
		c.liveness.markAlive()
		c.tasksAddedInIntervals.incrementTaskCount()
		if disable, _ := testhooks.Get[bool](c.partitionMgr.engine.testHooks, testhooks.MatchingDisableSyncMatch); disable {
			return false, nil
		}
	}

	if c.priMatcher != nil {
		return c.priMatcher.Offer(ctx, task)
	}

	childCtx, cancel := newChildContext(ctx, c.config.SyncMatchWaitDuration(), time.Second)
	defer cancel()

	return c.oldMatcher.Offer(childCtx, task)
}

func (c *physicalTaskQueueManagerImpl) ensureRegisteredInDeploymentVersion(
	ctx context.Context,
	namespaceEntry *namespace.Namespace,
	pollMetadata *pollMetadata,
) error {
	workerDeployment := worker_versioning.DeploymentFromCapabilities(pollMetadata.workerVersionCapabilities, pollMetadata.deploymentOptions)
	if workerDeployment == nil {
		return nil
	}
	if !c.partitionMgr.engine.config.EnableDeploymentVersions(namespaceEntry.Name().String()) {
		return errMissingDeploymentVersion
	}

	select {
	case <-ctx.Done():
		return ctx.Err()
	case <-c.deploymentRegistrationCh:
		// lock so that only one poll does the update and the rest wait for it
		// using a channel instead of mutex so we can honor the context timeout
	}

	defer func() {
		select {
		// release the lock
		case c.deploymentRegistrationCh <- struct{}{}:
		default:
			c.logger.Error("deploymentRegistrationCh is already unlocked")
		}
	}()

	if c.deploymentVersionRegistered {
		// deployment version already registered
		return nil
	}

	userData, _, err := c.partitionMgr.GetUserDataManager().GetUserData()
	if err != nil {
		return err
	}

	deploymentData := userData.GetData().GetPerType()[int32(c.queue.TaskType())].GetDeploymentData()
	if findDeploymentVersion(deploymentData, worker_versioning.DeploymentVersionFromDeployment(workerDeployment)) != -1 {
		// already registered in user data, we can assume the workflow is running.
		// TODO: consider replication scenarios where user data is replicated before
		// the deployment workflow.
		return nil
	}

	// we need to update the deployment workflow to tell it about this task queue
	// TODO: add some backoff here if we got an error last time

	err = c.partitionMgr.engine.workerDeploymentClient.RegisterTaskQueueWorker(
		ctx, namespaceEntry, workerDeployment.SeriesName, workerDeployment.BuildId, c.queue.TaskQueueFamily().Name(), c.queue.TaskType(),
		"matching service")
	if err != nil {
		if common.IsContextDeadlineExceededErr(err) || common.IsContextCanceledErr(err) {
			// error is not from registration, just return it without waiting
			return err
		}
<<<<<<< HEAD
		var errTooManyTQs workerdeployment.ErrMaxTaskQueuesInDeployment
		var errTooManyVersions workerdeployment.ErrMaxVersionsInDeployment
		if errors.As(err, &errTooManyTQs) {
			err = errTooManyTQs
		} else if errors.As(err, &errTooManyVersions) {
			err = errTooManyVersions
=======
		var errMaxTaskQueuesInVersion workerdeployment.ErrMaxTaskQueuesInVersion
		var errMaxVersionsInDeployment workerdeployment.ErrMaxVersionsInDeployment
		if errors.As(err, &errMaxTaskQueuesInVersion) {
			err = errMaxTaskQueuesInVersion
		} else if errors.As(err, &errMaxVersionsInDeployment) {
			err = errMaxVersionsInDeployment
>>>>>>> 95c22aa6
		} else {
			// Do not surface low level error to user
			c.logger.Error("error while registering version", tag.Error(err))
			err = errDeploymentVersionNotReady
		}
		// Before retrying the error, hold the poller for some time so it does not retry immediately
		// Parallel polls are already serialized using the lock.
		time.Sleep(deploymentRegisterErrorBackoff)
		return err
	}

	// the deployment workflow will register itself in this task queue's user data.
	// wait for it to propagate here.
	for {
		userData, userDataChanged, err := c.partitionMgr.GetUserDataManager().GetUserData()
		if err != nil {
			return err
		}
		deploymentData := userData.GetData().GetPerType()[int32(c.queue.TaskType())].GetDeploymentData()
		if findDeploymentVersion(deploymentData, worker_versioning.DeploymentVersionFromDeployment(workerDeployment)) >= 0 {
			break
		}
		select {
		case <-userDataChanged:
		case <-ctx.Done():
			c.logger.Error("timed out waiting for worker deployment version to appear in user data")
			return ctx.Err()
		}
	}

	c.deploymentVersionRegistered = true
	return nil
}

// newChildContext creates a child context with desired timeout.
// if tailroom is non-zero, then child context timeout will be
// the minOf(parentCtx.Deadline()-tailroom, timeout). Use this
// method to create child context when childContext cannot use
// all of parent's deadline but instead there is a need to leave
// some time for parent to do some post-work
func newChildContext(
	parent context.Context,
	timeout time.Duration,
	tailroom time.Duration,
) (context.Context, context.CancelFunc) {
	if parent.Err() != nil {
		return parent, func() {}
	}
	deadline, ok := parent.Deadline()
	if !ok {
		return context.WithTimeout(parent, timeout)
	}
	remaining := time.Until(deadline) - tailroom
	if remaining < timeout {
		timeout = max(0, remaining)
	}
	return context.WithTimeout(parent, timeout)
}

func (c *physicalTaskQueueManagerImpl) QueueKey() *PhysicalTaskQueueKey {
	return c.queue
}

func (c *physicalTaskQueueManagerImpl) UnloadFromPartitionManager(unloadCause unloadCause) {
	c.partitionMgr.unloadPhysicalQueue(c, unloadCause)
}

func (c *physicalTaskQueueManagerImpl) MakePollerScalingDecision(
	pollStartTime time.Time) *taskqueuepb.PollerScalingDecision {
	return c.makePollerScalingDecisionImpl(pollStartTime, c.GetStats)
}

func (c *physicalTaskQueueManagerImpl) makePollerScalingDecisionImpl(
	pollStartTime time.Time, statsFn func() *taskqueuepb.TaskQueueStats) *taskqueuepb.PollerScalingDecision {
	pollWaitTime := c.partitionMgr.engine.timeSource.Since(pollStartTime)
	// If a poller has waited around a while, we can always suggest a decrease.
	if pollWaitTime >= c.partitionMgr.config.PollerScalingWaitTime() {
		// Decrease if any poll matched after sitting idle for some configured period
		return &taskqueuepb.PollerScalingDecision{
			PollRequestDeltaSuggestion: -1,
		}
	}

	// Avoid spiking pollers crazy fast by limiting how frequently change decisions are issued. Be more permissive when
	// there are more recent pollers.
	numPollers := c.pollerHistory.history.Size()
	if numPollers == 0 {
		numPollers = 1
	}
	if !c.pollerScalingRateLimiter.AllowN(time.Now(), 1e6/numPollers) {
		return nil
	}

	delta := int32(0)
	stats := statsFn()
	if stats.ApproximateBacklogCount > 0 &&
		stats.ApproximateBacklogAge.AsDuration() > c.partitionMgr.config.PollerScalingBacklogAgeScaleUp() {
		// Always increase when there is a backlog, even if we're a partition. It's also important to increase for
		// sticky queues.
		delta = 1
	} else if !c.queue.Partition().IsRoot() {
		// Non-root partitions don't have an appropriate view of the data to make decisions beyond backlog.
		return nil
	} else if (stats.TasksAddRate / stats.TasksDispatchRate) > 1.2 {
		// Increase if we're adding tasks faster than we're dispatching them. Particularly useful for Nexus tasks,
		// since those (currently) don't get backlogged.
		delta = 1
	}

	if delta == 0 {
		return nil
	}
	return &taskqueuepb.PollerScalingDecision{
		PollRequestDeltaSuggestion: delta,
	}
}<|MERGE_RESOLUTION|>--- conflicted
+++ resolved
@@ -562,21 +562,12 @@
 			// error is not from registration, just return it without waiting
 			return err
 		}
-<<<<<<< HEAD
-		var errTooManyTQs workerdeployment.ErrMaxTaskQueuesInDeployment
-		var errTooManyVersions workerdeployment.ErrMaxVersionsInDeployment
-		if errors.As(err, &errTooManyTQs) {
-			err = errTooManyTQs
-		} else if errors.As(err, &errTooManyVersions) {
-			err = errTooManyVersions
-=======
 		var errMaxTaskQueuesInVersion workerdeployment.ErrMaxTaskQueuesInVersion
 		var errMaxVersionsInDeployment workerdeployment.ErrMaxVersionsInDeployment
 		if errors.As(err, &errMaxTaskQueuesInVersion) {
 			err = errMaxTaskQueuesInVersion
 		} else if errors.As(err, &errMaxVersionsInDeployment) {
 			err = errMaxVersionsInDeployment
->>>>>>> 95c22aa6
 		} else {
 			// Do not surface low level error to user
 			c.logger.Error("error while registering version", tag.Error(err))
