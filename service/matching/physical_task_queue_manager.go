--- conflicted
+++ resolved
@@ -429,12 +429,8 @@
 	}
 
 	task.namespace = c.partitionMgr.ns.Name()
-<<<<<<< HEAD
-	task.backlogCountHint = c.backlogMgr.db.getApproximateBacklogCount
+	task.backlogCountHint = c.backlogMgr.BacklogCountHint
 	c.TasksDispatchedInIntervals.incrementTaskCount()
-=======
-	task.backlogCountHint = c.backlogMgr.BacklogCountHint
->>>>>>> 1463baa8
 	return task, nil
 }
 
@@ -533,13 +529,8 @@
 	return &taskqueuepb.BacklogInfo{
 		ApproximateBacklogCount: approximateBacklogCount,
 		ApproximateBacklogAge:   durationpb.New(c.backlogMgr.taskReader.getBacklogHeadCreateTime()),
-<<<<<<< HEAD
 		TasksAddRate:            c.TasksAddedInIntervals.rate(),
 		TasksDispatchRate:       c.TasksDispatchedInIntervals.rate(),
-=======
-		TasksAddRate:            float32(0), // TODO: Shivam - add this feature
-		TasksDispatchRate:       float32(0), // TODO: Shivam - add this feature
->>>>>>> 1463baa8
 	}, nil
 }
 
