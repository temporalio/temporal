// The MIT License
//
// Copyright (c) 2020 Temporal Technologies Inc.  All rights reserved.
//
// Copyright (c) 2020 Uber Technologies, Inc.
//
// Permission is hereby granted, free of charge, to any person obtaining a copy
// of this software and associated documentation files (the "Software"), to deal
// in the Software without restriction, including without limitation the rights
// to use, copy, modify, merge, publish, distribute, sublicense, and/or sell
// copies of the Software, and to permit persons to whom the Software is
// furnished to do so, subject to the following conditions:
//
// The above copyright notice and this permission notice shall be included in
// all copies or substantial portions of the Software.
//
// THE SOFTWARE IS PROVIDED "AS IS", WITHOUT WARRANTY OF ANY KIND, EXPRESS OR
// IMPLIED, INCLUDING BUT NOT LIMITED TO THE WARRANTIES OF MERCHANTABILITY,
// FITNESS FOR A PARTICULAR PURPOSE AND NONINFRINGEMENT. IN NO EVENT SHALL THE
// AUTHORS OR COPYRIGHT HOLDERS BE LIABLE FOR ANY CLAIM, DAMAGES OR OTHER
// LIABILITY, WHETHER IN AN ACTION OF CONTRACT, TORT OR OTHERWISE, ARISING FROM,
// OUT OF OR IN CONNECTION WITH THE SOFTWARE OR THE USE OR OTHER DEALINGS IN
// THE SOFTWARE.

package matching

import (
	"bytes"
	"context"
	"errors"
	"fmt"
	"sync"
	"sync/atomic"
	"time"

	"github.com/nexus-rpc/sdk-go/nexus"
	"github.com/pborman/uuid"
	enumspb "go.temporal.io/api/enums/v1"
	"go.temporal.io/api/serviceerror"
	taskqueuepb "go.temporal.io/api/taskqueue/v1"
	"go.temporal.io/api/workflowservice/v1"
	"go.temporal.io/server/api/matchingservice/v1"
	persistencespb "go.temporal.io/server/api/persistence/v1"
	taskqueuespb "go.temporal.io/server/api/taskqueue/v1"
	"go.temporal.io/server/common"
	"go.temporal.io/server/common/clock"
	"go.temporal.io/server/common/cluster"
	"go.temporal.io/server/common/debug"
	"go.temporal.io/server/common/log"
	"go.temporal.io/server/common/log/tag"
	"go.temporal.io/server/common/metrics"
	"go.temporal.io/server/common/namespace"
	"go.temporal.io/server/common/worker_versioning"
	"go.temporal.io/server/service/worker/deployment"
	"google.golang.org/protobuf/types/known/durationpb"
)

const (
	// Time budget for empty task to propagate through the function stack and be returned to
	// pollForActivityTask or pollForWorkflowTask handler.
	returnEmptyTaskTimeBudget = time.Second

	// Fake Task ID to wrap a task for syncmatch
	syncMatchTaskId = -137

	ioTimeout = 5 * time.Second * debug.TimeoutMultiplier

	// Threshold for counting a AddTask call as a no recent poller call
	noPollerThreshold = time.Minute * 2

	// The duration of each mini-bucket in the circularTaskBuffer
	intervalSize = 5
	// The total duration which is used to calculate the rate of tasks added/dispatched
	totalIntervalSize = 30
)

type (
	taskQueueManagerOpt func(*physicalTaskQueueManagerImpl)

	addTaskParams struct {
		taskInfo    *persistencespb.TaskInfo
		forwardInfo *taskqueuespb.TaskForwardInfo
	}
	// physicalTaskQueueManagerImpl manages a single DB-level (aka physical) task queue in memory
	physicalTaskQueueManagerImpl struct {
		status            int32
		partitionMgr      *taskQueuePartitionManagerImpl
		queue             *PhysicalTaskQueueKey
		config            *taskQueueConfig
		backlogMgr        *backlogManagerImpl
		liveness          *liveness
		matcher           *TaskMatcher // for matching a task producer with a poller
		namespaceRegistry namespace.Registry
		logger            log.Logger
		throttledLogger   log.ThrottledLogger
		matchingClient    matchingservice.MatchingServiceClient
		clusterMeta       cluster.Metadata
		metricsHandler    metrics.Handler // namespace/taskqueue tagged metric scope
		// pollerHistory stores poller which poll from this taskqueue in last few minutes
		pollerHistory              *pollerHistory
		currentPolls               atomic.Int64
		taskValidator              taskValidator
		tasksAddedInIntervals      *taskTracker
		tasksDispatchedInIntervals *taskTracker
		// deploymentWorkflowStarted keeps track if we have already registered the task queue worker
		// in the deployment.
		deploymentLock          sync.Mutex // TODO (Shivam): Rename after the pre-release versioning API's are removed.
		deploymentRegistered    bool       // TODO (Shivam): Rename after the pre-release versioning API's are removed.
		deploymentRegisterError error      // last "too many ..." error we got when registering // TODO (Shivam): Rename after the pre-release versioning API's are removed.

		firstPoll time.Time
	}
)

// a circular array of a fixed size for tracking tasks
type circularTaskBuffer struct {
	buffer     []int
	currentPos int
}

func newCircularTaskBuffer(size int) circularTaskBuffer {
	return circularTaskBuffer{
		buffer: make([]int, size),
	}
}

func (cb *circularTaskBuffer) incrementTaskCount() {
	cb.buffer[cb.currentPos]++
}

func (cb *circularTaskBuffer) advance() {
	cb.currentPos = (cb.currentPos + 1) % len(cb.buffer)
	cb.buffer[cb.currentPos] = 0 // Reset the task count for the new interval
}

// returns the total number of tasks in the buffer
func (cb *circularTaskBuffer) totalTasks() int {
	totalTasks := 0
	for _, count := range cb.buffer {
		totalTasks += count
	}
	return totalTasks
}

type taskTracker struct {
	lock              sync.Mutex
	clock             clock.TimeSource
	startTime         time.Time     // time when taskTracker was initialized
	bucketStartTime   time.Time     // the starting time of a bucket in the buffer
	bucketSize        time.Duration // the duration of each bucket in the buffer
	numberOfBuckets   int           // the total number of buckets in the buffer
	totalIntervalSize time.Duration // the number of seconds over which rate of tasks are added/dispatched
	tasksInInterval   circularTaskBuffer
}

func newTaskTracker(timeSource clock.TimeSource) *taskTracker {
	return &taskTracker{
		clock:             timeSource,
		startTime:         timeSource.Now(),
		bucketStartTime:   timeSource.Now(),
		bucketSize:        time.Duration(intervalSize) * time.Second,
		numberOfBuckets:   (totalIntervalSize / intervalSize) + 1,
		totalIntervalSize: time.Duration(totalIntervalSize) * time.Second,
		tasksInInterval:   newCircularTaskBuffer((totalIntervalSize / intervalSize) + 1),
	}
}

// advanceAndResetTracker advances the trackers position and clears out any expired intervals
// This method must be called with taskTracker's lock held.
func (s *taskTracker) advanceAndResetTracker(elapsed time.Duration) {
	// Calculate the number of intervals elapsed since the start interval time
	intervalsElapsed := int(elapsed / s.bucketSize)

	for i := 0; i < min(intervalsElapsed, s.numberOfBuckets); i++ {
		s.tasksInInterval.advance() // advancing our circular buffer's position until we land on the right interval
	}
	s.bucketStartTime = s.bucketStartTime.Add(time.Duration(intervalsElapsed) * s.bucketSize)
}

// incrementTaskCount adds/removes tasks from the current time that falls in the appropriate interval
func (s *taskTracker) incrementTaskCount() {
	s.lock.Lock()
	defer s.lock.Unlock()
	currentTime := s.clock.Now()

	// Calculate elapsed time from the latest start interval time
	elapsed := currentTime.Sub(s.bucketStartTime)
	s.advanceAndResetTracker(elapsed)
	s.tasksInInterval.incrementTaskCount()
}

// rate returns the rate of tasks added/dispatched in a given interval
func (s *taskTracker) rate() float32 {
	s.lock.Lock()
	defer s.lock.Unlock()
	currentTime := s.clock.Now()

	// Calculate elapsed time from the latest start interval time
	elapsed := currentTime.Sub(s.bucketStartTime)
	s.advanceAndResetTracker(elapsed)
	totalTasks := s.tasksInInterval.totalTasks()

	elapsedTime := min(currentTime.Sub(s.bucketStartTime)+s.totalIntervalSize,
		currentTime.Sub(s.startTime))

	if elapsedTime <= 0 {
		return 0
	}

	// rate per second
	return float32(totalTasks) / float32(elapsedTime.Seconds())
}

var _ physicalTaskQueueManager = (*physicalTaskQueueManagerImpl)(nil)

var (
	errRemoteSyncMatchFailed  = serviceerror.NewCanceled("remote sync match failed")
	errMissingNormalQueueName = errors.New("missing normal queue name")
)

func newPhysicalTaskQueueManager(
	partitionMgr *taskQueuePartitionManagerImpl,
	queue *PhysicalTaskQueueKey,
	opts ...taskQueueManagerOpt,
) (*physicalTaskQueueManagerImpl, error) {
	e := partitionMgr.engine
	config := partitionMgr.config
	buildIdTagValue := queue.Version().MetricsTagValue()
	logger := log.With(partitionMgr.logger, tag.WorkerBuildId(buildIdTagValue))
	throttledLogger := log.With(partitionMgr.throttledLogger, tag.WorkerBuildId(buildIdTagValue))
	taggedMetricsHandler := partitionMgr.metricsHandler.WithTags(
		metrics.OperationTag(metrics.MatchingTaskQueueMgrScope),
		metrics.WorkerBuildIdTag(buildIdTagValue, config.BreakdownMetricsByBuildID()))

	pqMgr := &physicalTaskQueueManagerImpl{
		status:                     common.DaemonStatusInitialized,
		partitionMgr:               partitionMgr,
		namespaceRegistry:          e.namespaceRegistry,
		matchingClient:             e.matchingRawClient,
		clusterMeta:                e.clusterMeta,
		queue:                      queue,
		logger:                     logger,
		throttledLogger:            throttledLogger,
		config:                     config,
		metricsHandler:             taggedMetricsHandler,
		tasksAddedInIntervals:      newTaskTracker(clock.NewRealTimeSource()),
		tasksDispatchedInIntervals: newTaskTracker(clock.NewRealTimeSource()),
	}
	pqMgr.pollerHistory = newPollerHistory()

	pqMgr.liveness = newLiveness(
		clock.NewRealTimeSource(),
		config.MaxTaskQueueIdleTime,
		func() { pqMgr.UnloadFromPartitionManager(unloadCauseIdle) },
	)

	pqMgr.taskValidator = newTaskValidator(pqMgr.newIOContext, pqMgr.clusterMeta, pqMgr.namespaceRegistry, pqMgr.partitionMgr.engine.historyClient)
	pqMgr.backlogMgr = newBacklogManager(
		pqMgr,
		config,
		e.taskManager,
		logger,
		throttledLogger,
		e.matchingRawClient,
		taggedMetricsHandler,
		partitionMgr.callerInfoContext,
	)

	var fwdr *Forwarder
	var err error
	if !queue.Partition().IsRoot() && queue.Partition().Kind() != enumspb.TASK_QUEUE_KIND_STICKY {
		// Every DB Queue needs its own forwarder so that the throttles do not interfere
		fwdr, err = newForwarder(&config.forwarderConfig, queue, e.matchingRawClient)
		if err != nil {
			return nil, err
		}
	}
	pqMgr.matcher = newTaskMatcher(config, fwdr, pqMgr.metricsHandler)
	for _, opt := range opts {
		opt(pqMgr)
	}
	return pqMgr, nil
}

func (c *physicalTaskQueueManagerImpl) Start() {
	if !atomic.CompareAndSwapInt32(
		&c.status,
		common.DaemonStatusInitialized,
		common.DaemonStatusStarted,
	) {
		return
	}
	c.liveness.Start()
	c.backlogMgr.Start()
	c.logger.Info("Started physicalTaskQueueManager", tag.LifeCycleStarted, tag.Cause(c.config.loadCause.String()))
	c.metricsHandler.Counter(metrics.TaskQueueStartedCounter.Name()).Record(1)
	c.partitionMgr.engine.updatePhysicalTaskQueueGauge(c, 1)
}

// Stop does not unload the queue from its partition. It is intended to be called by the partition manager when
// unloading a queues. For stopping and unloading a queue call UnloadFromPartitionManager instead.
func (c *physicalTaskQueueManagerImpl) Stop(unloadCause unloadCause) {
	if !atomic.CompareAndSwapInt32(
		&c.status,
		common.DaemonStatusStarted,
		common.DaemonStatusStopped,
	) {
		return
	}
	c.backlogMgr.Stop()
	c.matcher.Stop()
	c.liveness.Stop()
	c.logger.Info("Stopped physicalTaskQueueManager", tag.LifeCycleStopped, tag.Cause(unloadCause.String()))
	c.metricsHandler.Counter(metrics.TaskQueueStoppedCounter.Name()).Record(1)
	c.partitionMgr.engine.updatePhysicalTaskQueueGauge(c, -1)
}

func (c *physicalTaskQueueManagerImpl) WaitUntilInitialized(ctx context.Context) error {
	return c.backlogMgr.WaitUntilInitialized(ctx)
}

func (c *physicalTaskQueueManagerImpl) SpoolTask(taskInfo *persistencespb.TaskInfo) error {
	c.liveness.markAlive()
	return c.backlogMgr.SpoolTask(taskInfo)
}

// PollTask blocks waiting for a task.
// Returns error when context deadline is exceeded
// maxDispatchPerSecond is the max rate at which tasks are allowed
// to be dispatched from this task queue to pollers
func (c *physicalTaskQueueManagerImpl) PollTask(
	ctx context.Context,
	pollMetadata *pollMetadata,
) (*internalTask, error) {
	c.liveness.markAlive()

	c.currentPolls.Add(1)
	defer c.currentPolls.Add(-1)

	namespaceId := namespace.ID(c.queue.NamespaceId())
	namespaceEntry, err := c.namespaceRegistry.GetNamespaceByID(namespaceId)
	if err != nil {
		return nil, err
	}

	// [cleanup-wv-pre-release]
	if c.partitionMgr.engine.config.EnableDeployments(namespaceEntry.Name().String()) {
		if err = c.ensureRegisteredInDeployment(ctx, namespaceEntry, pollMetadata); err != nil {
			return nil, err
		}
	}

<<<<<<< HEAD
	if c.partitionMgr.engine.config.EnableDeploymentVersions() {
=======
	if c.partitionMgr.engine.config.EnableDeploymentVersions(namespaceEntry.Name().String()) {
>>>>>>> 6fbdc7b2
		if err = c.ensureRegisteredInDeploymentVersion(ctx, namespaceEntry, pollMetadata); err != nil {
			return nil, err
		}
	}

	// the desired global rate limit for the task queue comes from the
	// poller, which lives inside the client side worker. There is
	// one rateLimiter for this entire task queue and as we get polls,
	// we update the ratelimiter rps if it has changed from the last
	// value. Last poller wins if different pollers provide different values
	c.matcher.UpdateRatelimit(pollMetadata.ratePerSecond)

	if !namespaceEntry.ActiveInCluster(c.clusterMeta.GetCurrentClusterName()) {
		return c.matcher.PollForQuery(ctx, pollMetadata)
	}

	for {
		task, err := c.matcher.Poll(ctx, pollMetadata)
		if err != nil {
			return nil, err
		}

		// It's possible to get an expired task here: taskReader checks for expiration when
		// reading from persistence, and physicalTaskQueueManager checks for expiration in
		// ProcessSpooledTask, but the one task blocked in the matcher could expire while it's
		// there. In that case, go back for another task.
		// If we didn't do this, the task would be rejected when we call RecordXTaskStarted on
		// history, but this is more efficient.
		if task.event != nil && IsTaskExpired(task.event.AllocatedTaskInfo) {
			c.metricsHandler.Counter(metrics.ExpiredTasksPerTaskQueueCounter.Name()).Record(1)
			task.finish(nil, false)
			continue
		}

		task.namespace = c.partitionMgr.ns.Name()
		task.backlogCountHint = c.backlogMgr.BacklogCountHint

		if pollMetadata.forwardedFrom == "" && // only track the original polls, not forwarded ones.
			(!task.isStarted() || !task.started.hasEmptyResponse()) { // Need to filter out the empty "started" ones
			c.tasksDispatchedInIntervals.incrementTaskCount()
		}
		return task, nil
	}
}

func (c *physicalTaskQueueManagerImpl) MarkAlive() {
	c.liveness.markAlive()
}

// DispatchSpooledTask dispatches a task to a poller. When there are no pollers to pick
// up the task or if rate limit is exceeded, this method will return error. Task
// *will not* be persisted to db
func (c *physicalTaskQueueManagerImpl) DispatchSpooledTask(
	ctx context.Context,
	task *internalTask,
	userDataChanged <-chan struct{},
) error {
	return c.matcher.MustOffer(ctx, task, userDataChanged)
}

func (c *physicalTaskQueueManagerImpl) ProcessSpooledTask(
	ctx context.Context,
	task *internalTask,
) error {
	if !c.taskValidator.maybeValidate(task.event.AllocatedTaskInfo, c.queue.TaskType()) {
		task.finish(nil, false)
		c.metricsHandler.Counter(metrics.ExpiredTasksPerTaskQueueCounter.Name()).Record(1)
		// Don't try to set read level here because it may have been advanced already.
		return nil
	}
	return c.partitionMgr.ProcessSpooledTask(ctx, task, c.queue)
}

// DispatchQueryTask will dispatch query to local or remote poller. If forwarded then result or error is returned,
// if dispatched to local poller then nil and nil is returned.
func (c *physicalTaskQueueManagerImpl) DispatchQueryTask(
	ctx context.Context,
	taskId string,
	request *matchingservice.QueryWorkflowRequest,
) (*matchingservice.QueryWorkflowResponse, error) {
	task := newInternalQueryTask(taskId, request)
	if !task.isForwarded() {
		c.tasksAddedInIntervals.incrementTaskCount()
	}
	return c.matcher.OfferQuery(ctx, task)
}

func (c *physicalTaskQueueManagerImpl) DispatchNexusTask(
	ctx context.Context,
	taskId string,
	request *matchingservice.DispatchNexusTaskRequest,
) (*matchingservice.DispatchNexusTaskResponse, error) {
	deadline, _ := ctx.Deadline() // If not set by user, our client will set a default.
	var opDeadline time.Time
	if header := nexus.Header(request.GetRequest().GetHeader()); header != nil {
		if opTimeoutHeader := header.Get(nexus.HeaderOperationTimeout); opTimeoutHeader != "" {
			opTimeout, err := time.ParseDuration(opTimeoutHeader)
			if err != nil {
				// Operation-Timeout header is not required so don't fail request on parsing errors.
				c.logger.Warn(fmt.Sprintf("unable to parse %v header: %v", nexus.HeaderOperationTimeout, opTimeoutHeader), tag.Error(err), tag.WorkflowNamespaceID(request.NamespaceId))
			} else {
				opDeadline = time.Now().Add(opTimeout)
			}
		}
	}
	task := newInternalNexusTask(taskId, deadline, opDeadline, request)
	if !task.isForwarded() {
		c.tasksAddedInIntervals.incrementTaskCount()
	}
	return c.matcher.OfferNexusTask(ctx, task)
}

func (c *physicalTaskQueueManagerImpl) UpdatePollerInfo(id pollerIdentity, pollMetadata *pollMetadata) {
	c.pollerHistory.updatePollerInfo(id, pollMetadata)
}

// GetAllPollerInfo returns all pollers that polled from this taskqueue in last few minutes
func (c *physicalTaskQueueManagerImpl) GetAllPollerInfo() []*taskqueuepb.PollerInfo {
	if c.pollerHistory == nil {
		return nil
	}
	return c.pollerHistory.getPollerInfo(time.Time{})
}

func (c *physicalTaskQueueManagerImpl) HasPollerAfter(accessTime time.Time) bool {
	if c.currentPolls.Load() > 0 {
		return true
	}
	if c.pollerHistory == nil {
		return false
	}
	recentPollers := c.pollerHistory.getPollerInfo(accessTime)
	return len(recentPollers) > 0
}

// LegacyDescribeTaskQueue returns information about the target taskqueue, right now this API returns the
// pollers which polled this taskqueue in last few minutes and status of taskqueue's ackManager
// (readLevel, ackLevel, backlogCountHint and taskIDBlock).
func (c *physicalTaskQueueManagerImpl) LegacyDescribeTaskQueue(includeTaskQueueStatus bool) *matchingservice.DescribeTaskQueueResponse {
	response := &matchingservice.DescribeTaskQueueResponse{
		DescResponse: &workflowservice.DescribeTaskQueueResponse{
			Pollers: c.GetAllPollerInfo(),
		},
	}
	if includeTaskQueueStatus {
		response.DescResponse.TaskQueueStatus = c.backlogMgr.BacklogStatus()
		response.DescResponse.TaskQueueStatus.RatePerSecond = c.matcher.Rate()
	}
	return response
}

func (c *physicalTaskQueueManagerImpl) GetStats() *taskqueuepb.TaskQueueStats {
	return &taskqueuepb.TaskQueueStats{
		ApproximateBacklogCount: c.backlogMgr.db.getApproximateBacklogCount(),
		ApproximateBacklogAge:   durationpb.New(c.backlogMgr.taskReader.getBacklogHeadAge()), // using this and not matcher's
		// because it reports only the age of the current physical queue backlog (not including the redirected backlogs) which is consistent
		// with the ApproximateBacklogCount metric.
		TasksAddRate:      c.tasksAddedInIntervals.rate(),
		TasksDispatchRate: c.tasksDispatchedInIntervals.rate(),
	}
}

func (c *physicalTaskQueueManagerImpl) GetInternalTaskQueueStatus() *taskqueuespb.InternalTaskQueueStatus {
	return &taskqueuespb.InternalTaskQueueStatus{
		ReadLevel:        c.backlogMgr.taskAckManager.getReadLevel(),
		AckLevel:         c.backlogMgr.taskAckManager.getAckLevel(),
		TaskIdBlock:      &taskqueuepb.TaskIdBlock{StartId: c.backlogMgr.taskWriter.taskIDBlock.start, EndId: c.backlogMgr.taskWriter.taskIDBlock.end},
		ReadBufferLength: int64(len(c.backlogMgr.taskReader.taskBuffer)),
	}
}

func (c *physicalTaskQueueManagerImpl) String() string {
	buf := new(bytes.Buffer)
	if c.queue.TaskType() == enumspb.TASK_QUEUE_TYPE_ACTIVITY {
		buf.WriteString("Activity")
	} else {
		buf.WriteString("Workflow")
	}
	_, _ = fmt.Fprintf(buf, "Backlog=%s\n", c.backlogMgr.String())

	return buf.String()
}

func (c *physicalTaskQueueManagerImpl) TrySyncMatch(ctx context.Context, task *internalTask) (bool, error) {
	if !task.isForwarded() {
		// request sent by history service
		c.liveness.markAlive()
		c.tasksAddedInIntervals.incrementTaskCount()
		if c.config.TestDisableSyncMatch() {
			return false, nil
		}
	}
	childCtx, cancel := newChildContext(ctx, c.config.SyncMatchWaitDuration(), time.Second)
	defer cancel()

	return c.matcher.Offer(childCtx, task)
}

// [cleanup-wv-pre-release]
func (c *physicalTaskQueueManagerImpl) ensureRegisteredInDeployment(
	ctx context.Context,
	namespaceEntry *namespace.Namespace,
	pollMetadata *pollMetadata,
) error {
	workerDeployment := worker_versioning.DeploymentFromCapabilities(pollMetadata.workerVersionCapabilities, pollMetadata.deploymentOptions)
	if workerDeployment == nil {
		return nil
	}
	if !c.partitionMgr.engine.config.EnableDeployments(namespaceEntry.Name().String()) {
		return errDeploymentsNotAllowed
	}

	// lock so that only one poll does the update and the rest wait for it
	c.deploymentLock.Lock()
	defer c.deploymentLock.Unlock()

	if c.deploymentRegistered {
		// deployment already registered
		return nil
	}

	if c.deploymentRegisterError != nil {
		// deployment not possible due to registration limits
		return c.deploymentRegisterError
	}

	userData, _, err := c.partitionMgr.GetUserDataManager().GetUserData()
	if err != nil {
		return err
	}

	deploymentData := userData.GetData().GetPerType()[int32(c.queue.TaskType())].GetDeploymentData()
	if hasDeploymentVersion(deploymentData, workerDeployment) {
		// already registered in user data, we can assume the workflow is running.
		// TODO: consider replication scenarios where user data is replicated before
		// the deployment workflow.
		return nil
	}

	// we need to update the deployment workflow to tell it about this task queue
	// TODO: add some backoff here if we got an error last time

	if c.firstPoll.IsZero() {
		c.firstPoll = c.partitionMgr.engine.timeSource.Now()
	}
	err = c.partitionMgr.engine.deploymentStoreClient.RegisterTaskQueueWorker(
		ctx, namespaceEntry, workerDeployment, c.queue.TaskQueueFamily().Name(), c.queue.TaskType(), c.firstPoll,
		"matching service", uuid.New())
	if err != nil {
		var errTooMany deployment.ErrMaxTaskQueuesInDeployment
		if errors.As(err, &errTooMany) {
			c.deploymentRegisterError = errTooMany
		}
		return err
	}

	// the deployment workflow will register itself in this task queue's user data.
	// wait for it to propagate here.
	for {
		userData, userDataChanged, err := c.partitionMgr.GetUserDataManager().GetUserData()
		if err != nil {
			return err
		}
		deploymentData := userData.GetData().GetPerType()[int32(c.queue.TaskType())].GetDeploymentData()
		if hasDeploymentVersion(deploymentData, workerDeployment) {
			break
		}
		select {
		case <-userDataChanged:
		case <-ctx.Done():
			c.logger.Error("timed out waiting for deployment to appear in user data")
			return ctx.Err()
		}
	}

	c.deploymentRegistered = true
	return nil
}

// TODO (Shivam): Complete the implementation of this.
func (c *physicalTaskQueueManagerImpl) ensureRegisteredInDeploymentVersion(
	ctx context.Context,
	namespaceEntry *namespace.Namespace,
	pollMetadata *pollMetadata,
) error {
	workerDeployment := worker_versioning.DeploymentFromCapabilities(pollMetadata.workerVersionCapabilities, pollMetadata.deploymentOptions)
	if workerDeployment == nil {
		return nil
	}
<<<<<<< HEAD
	if !c.partitionMgr.engine.config.EnableDeploymentVersions() {
=======
	if !c.partitionMgr.engine.config.EnableDeploymentVersions(namespaceEntry.Name().String()) {
>>>>>>> 6fbdc7b2
		return errMissingDeploymentVersion
	}

	// lock so that only one poll does the update and the rest wait for it
	c.deploymentLock.Lock()
	defer c.deploymentLock.Unlock()

	if c.deploymentRegistered {
		// deployment already registered
		return nil
	}

	if c.deploymentRegisterError != nil {
		// deployment not possible due to registration limits
		return c.deploymentRegisterError
	}

	// userData, _, err := c.partitionMgr.GetUserDataManager().GetUserData()
	// if err != nil {
	// 	return err
	// }

	// deploymentVersionData := userData.GetData().GetPerType()[int32(c.queue.TaskType())].GetDeploymentVersionData()
	// if findDeploymentVersion(deploymentVersionData, workerDeployment.SeriesName, workerDeployment.BuildId) >= 0 {
	// 	// already registered in user data, we can assume the workflow is running.
	// 	// TODO: consider replication scenarios where user data is replicated before
	// 	// the deployment workflow.
	// 	return nil
	// }

	// we need to update the deployment workflow to tell it about this task queue
	// TODO: add some backoff here if we got an error last time

	if c.firstPoll.IsZero() {
		c.firstPoll = c.partitionMgr.engine.timeSource.Now()
	}
	err := c.partitionMgr.engine.workerDeploymentClient.RegisterTaskQueueWorker(
		ctx, namespaceEntry, workerDeployment.SeriesName, workerDeployment.BuildId, c.queue.TaskQueueFamily().Name(), c.queue.TaskType(), c.firstPoll,
		"matching service", uuid.New())
	if err != nil {
		var errTooMany deployment.ErrMaxTaskQueuesInDeployment
		if errors.As(err, &errTooMany) {
			c.deploymentRegisterError = errTooMany
		}
		return err
	}

	// the deployment workflow will register itself in this task queue's user data.
	// wait for it to propagate here.
	// for {
	// 	userData, userDataChanged, err := c.partitionMgr.GetUserDataManager().GetUserData()
	// 	if err != nil {
	// 		return err
	// 	}
	// 	deploymentData := userData.GetData().GetPerType()[int32(c.queue.TaskType())].GetDeploymentData()
	// 	if findDeployment(deploymentData, workerDeployment) >= 0 {
	// 		break
	// 	}
	// 	select {
	// 	case <-userDataChanged:
	// 	case <-ctx.Done():
	// 		c.logger.Error("timed out waiting for deployment to appear in user data")
	// 		return ctx.Err()
	// 	}
	// }

	c.deploymentRegistered = true
	return nil
}

// newChildContext creates a child context with desired timeout.
// if tailroom is non-zero, then child context timeout will be
// the minOf(parentCtx.Deadline()-tailroom, timeout). Use this
// method to create child context when childContext cannot use
// all of parent's deadline but instead there is a need to leave
// some time for parent to do some post-work
func newChildContext(
	parent context.Context,
	timeout time.Duration,
	tailroom time.Duration,
) (context.Context, context.CancelFunc) {
	if parent.Err() != nil {
		return parent, func() {}
	}
	deadline, ok := parent.Deadline()
	if !ok {
		return context.WithTimeout(parent, timeout)
	}
	remaining := time.Until(deadline) - tailroom
	if remaining < timeout {
		timeout = max(0, remaining)
	}
	return context.WithTimeout(parent, timeout)
}

func (c *physicalTaskQueueManagerImpl) QueueKey() *PhysicalTaskQueueKey {
	return c.queue
}

func (c *physicalTaskQueueManagerImpl) newIOContext() (context.Context, context.CancelFunc) {
	ctx, cancel := context.WithTimeout(context.Background(), ioTimeout)
	return c.partitionMgr.callerInfoContext(ctx), cancel
}

func (c *physicalTaskQueueManagerImpl) UnloadFromPartitionManager(unloadCause unloadCause) {
	c.partitionMgr.unloadPhysicalQueue(c, unloadCause)
}

func (c *physicalTaskQueueManagerImpl) ShouldEmitGauges() bool {
	return c.config.BreakdownMetricsByTaskQueue() &&
		c.config.BreakdownMetricsByPartition() &&
		(!c.queue.IsVersioned() || c.config.BreakdownMetricsByBuildID())
}<|MERGE_RESOLUTION|>--- conflicted
+++ resolved
@@ -350,11 +350,7 @@
 		}
 	}
 
-<<<<<<< HEAD
-	if c.partitionMgr.engine.config.EnableDeploymentVersions() {
-=======
 	if c.partitionMgr.engine.config.EnableDeploymentVersions(namespaceEntry.Name().String()) {
->>>>>>> 6fbdc7b2
 		if err = c.ensureRegisteredInDeploymentVersion(ctx, namespaceEntry, pollMetadata); err != nil {
 			return nil, err
 		}
@@ -644,11 +640,7 @@
 	if workerDeployment == nil {
 		return nil
 	}
-<<<<<<< HEAD
-	if !c.partitionMgr.engine.config.EnableDeploymentVersions() {
-=======
 	if !c.partitionMgr.engine.config.EnableDeploymentVersions(namespaceEntry.Name().String()) {
->>>>>>> 6fbdc7b2
 		return errMissingDeploymentVersion
 	}
 
