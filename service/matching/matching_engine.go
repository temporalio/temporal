--- conflicted
+++ resolved
@@ -2907,15 +2907,10 @@
 		PollRequest:         pollReq,
 		BuildIdRedirectInfo: task.redirectInfo,
 		// TODO: stop sending ScheduledDeployment. [cleanup-old-wv]
-<<<<<<< HEAD
 		ScheduledDeployment:        worker_versioning.DirectiveDeployment(task.event.Data.VersionDirective),
 		VersionDirective:           task.event.Data.VersionDirective,
 		TaskDispatchRevisionNumber: task.taskDispatchRevisionNumber,
-=======
-		ScheduledDeployment: worker_versioning.DirectiveDeployment(task.event.Data.VersionDirective),
-		VersionDirective:    task.event.Data.VersionDirective,
-		Stamp:               task.event.Data.GetStamp(),
->>>>>>> e15e099d
+		Stamp:                      task.event.Data.GetStamp(),
 	}
 
 	resp, err := e.historyClient.RecordWorkflowTaskStarted(ctx, recordStartedRequest)
