--- conflicted
+++ resolved
@@ -920,19 +920,6 @@
 					if physInfo, ok := physicalInfoByBuildId[buildId][taskQueueType]; !ok {
 						physicalInfoByBuildId[buildId][taskQueueType] = vii.PhysicalTaskQueueInfo
 					} else {
-<<<<<<< HEAD
-						bInfo_Root := physicalInfoByBuildId[buildId][taskQueueType].BacklogInfo // BacklogInfo of the root partition
-						bInfo_Partition := vii.PhysicalTaskQueueInfo.BacklogInfo
-
-						// Aggregating counts; for now, we only aggregate approximateBacklogCount
-						bInfo := &taskqueuepb.BacklogInfo{
-							ApproximateBacklogCount: bInfo_Root.ApproximateBacklogCount + bInfo_Partition.ApproximateBacklogCount,
-							ApproximateBacklogAge:   nil,
-							TasksAddRate:            float32(0),
-							TasksDispatchRate:       float32(0),
-						}
-
-=======
 						var bInfo *taskqueuepb.BacklogInfo
 
 						// only report BacklogInformation if requested.
@@ -948,7 +935,6 @@
 								TasksDispatchRate:       float32(0),
 							}
 						}
->>>>>>> d1af1c29
 						merged := &taskqueuespb.PhysicalTaskQueueInfo{
 							Pollers:     append(physInfo.GetPollers(), vii.PhysicalTaskQueueInfo.GetPollers()...),
 							BacklogInfo: bInfo,
