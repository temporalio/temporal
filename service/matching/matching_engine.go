--- conflicted
+++ resolved
@@ -389,12 +389,11 @@
 		return pm, false, nil
 	}
 
-<<<<<<< HEAD
 	if !create {
 		return nil, false, nil
 	}
 
-	namespaceEntry, err := e.namespaceRegistry.GetNamespaceByID(partition.NamespaceId())
+	namespaceEntry, err := e.namespaceRegistry.GetNamespaceByID(namespace.ID(partition.NamespaceId()))
 	if err != nil {
 		return nil, false, err
 	}
@@ -411,28 +410,6 @@
 	e.partitionsLock.Lock()
 	pm, ok = e.partitions[key]
 	if ok {
-=======
-		// If it gets here, write lock and check again in case a task queue is created between the two locks
-		e.partitionsLock.Lock()
-		pm, ok = e.partitions[key]
-		if !ok {
-			namespaceEntry, err := e.namespaceRegistry.GetNamespaceByID(namespace.ID(partition.NamespaceId()))
-			if err != nil {
-				e.partitionsLock.Unlock()
-				return nil, err
-			}
-			nsName := namespaceEntry.Name()
-			tqConfig := newTaskQueueConfig(partition.TaskQueue(), e.config, nsName)
-			tqConfig.loadCause = loadCause
-			userDataManager := newUserDataManager(e.taskManager, e.matchingRawClient, partition, tqConfig, e.logger, e.namespaceRegistry)
-			pm, err = newTaskQueuePartitionManager(e, namespaceEntry, partition, tqConfig, userDataManager)
-			if err != nil {
-				e.partitionsLock.Unlock()
-				return nil, err
-			}
-			e.partitions[key] = pm
-		}
->>>>>>> e16b781a
 		e.partitionsLock.Unlock()
 		return pm, false, nil
 	}
