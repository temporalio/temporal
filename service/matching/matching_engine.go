// The MIT License
//
// Copyright (c) 2020 Temporal Technologies Inc.  All rights reserved.
//
// Copyright (c) 2020 Uber Technologies, Inc.
//
// Permission is hereby granted, free of charge, to any person obtaining a copy
// of this software and associated documentation files (the "Software"), to deal
// in the Software without restriction, including without limitation the rights
// to use, copy, modify, merge, publish, distribute, sublicense, and/or sell
// copies of the Software, and to permit persons to whom the Software is
// furnished to do so, subject to the following conditions:
//
// The above copyright notice and this permission notice shall be included in
// all copies or substantial portions of the Software.
//
// THE SOFTWARE IS PROVIDED "AS IS", WITHOUT WARRANTY OF ANY KIND, EXPRESS OR
// IMPLIED, INCLUDING BUT NOT LIMITED TO THE WARRANTIES OF MERCHANTABILITY,
// FITNESS FOR A PARTICULAR PURPOSE AND NONINFRINGEMENT. IN NO EVENT SHALL THE
// AUTHORS OR COPYRIGHT HOLDERS BE LIABLE FOR ANY CLAIM, DAMAGES OR OTHER
// LIABILITY, WHETHER IN AN ACTION OF CONTRACT, TORT OR OTHERWISE, ARISING FROM,
// OUT OF OR IN CONNECTION WITH THE SOFTWARE OR THE USE OR OTHER DEALINGS IN
// THE SOFTWARE.

package matching

import (
	"bytes"
	"context"
	"errors"
	"fmt"
	"math"
	"math/rand"
	"sync"
	"sync/atomic"
	"time"

	"github.com/pborman/uuid"
	"google.golang.org/protobuf/types/known/timestamppb"

	commonpb "go.temporal.io/api/common/v1"
	enumspb "go.temporal.io/api/enums/v1"
	"go.temporal.io/api/history/v1"
	"go.temporal.io/api/serviceerror"
	taskqueuepb "go.temporal.io/api/taskqueue/v1"
	"go.temporal.io/api/workflowservice/v1"

	enumsspb "go.temporal.io/server/api/enums/v1"
	"go.temporal.io/server/api/historyservice/v1"
	"go.temporal.io/server/api/matchingservice/v1"
	persistencespb "go.temporal.io/server/api/persistence/v1"
	replicationspb "go.temporal.io/server/api/replication/v1"
	taskqueuespb "go.temporal.io/server/api/taskqueue/v1"
	tokenspb "go.temporal.io/server/api/token/v1"
	"go.temporal.io/server/common"
	"go.temporal.io/server/common/backoff"
	"go.temporal.io/server/common/clock"
	hlc "go.temporal.io/server/common/clock/hybrid_logical_clock"
	"go.temporal.io/server/common/cluster"
	"go.temporal.io/server/common/collection"
	"go.temporal.io/server/common/dynamicconfig"
	"go.temporal.io/server/common/log"
	"go.temporal.io/server/common/log/tag"
	"go.temporal.io/server/common/membership"
	"go.temporal.io/server/common/metrics"
	"go.temporal.io/server/common/namespace"
	"go.temporal.io/server/common/persistence"
	"go.temporal.io/server/common/persistence/serialization"
	"go.temporal.io/server/common/persistence/visibility/manager"
	"go.temporal.io/server/common/primitives/timestamp"
	"go.temporal.io/server/common/resource"
	serviceerrors "go.temporal.io/server/common/serviceerror"
	"go.temporal.io/server/common/tasktoken"
	"go.temporal.io/server/common/tqid"
	"go.temporal.io/server/common/util"
	"go.temporal.io/server/common/worker_versioning"
)

const (
	// If sticky poller is not seem in last 10s, we treat it as sticky worker unavailable
	// This seems aggressive, but the default sticky schedule_to_start timeout is 5s, so 10s seems reasonable.
	stickyPollerUnavailableWindow = 10 * time.Second
	// If a compatible poller hasn't been seen for this time, we fail the CommitBuildId
	// Set to 70s so that it's a little over the max time a poller should be kept waiting.
	versioningPollerSeenWindow        = 70 * time.Second
	recordTaskStartedDefaultTimeout   = 10 * time.Second
	recordTaskStartedSyncMatchTimeout = 1 * time.Second
)

type (
	pollerIDCtxKey string
	identityCtxKey string

	taskQueueCounterKey struct {
		namespaceID   namespace.ID
		taskType      enumspb.TaskQueueType
		partitionType enumspb.TaskQueueKind
		versioned     string // one of these values: "unversioned", "versionSet", "buildId"
	}

	pollMetadata struct {
		ratePerSecond             *float64
		workerVersionCapabilities *commonpb.WorkerVersionCapabilities
		forwardedFrom             string
	}

	namespaceUpdateLocks struct {
		updateLock      sync.Mutex
		replicationLock sync.Mutex
	}

	gaugeMetrics struct {
		loadedTaskQueueFamilyCount    map[taskQueueCounterKey]int
		loadedTaskQueueCount          map[taskQueueCounterKey]int
		loadedTaskQueuePartitionCount map[taskQueueCounterKey]int
		loadedPhysicalTaskQueueCount  map[taskQueueCounterKey]int
		lock                          sync.Mutex
	}

	// Implements matching.Engine
	matchingEngineImpl struct {
		status                int32
		taskManager           persistence.TaskManager
		historyClient         resource.HistoryClient
		matchingRawClient     resource.MatchingRawClient
		tokenSerializer       common.TaskTokenSerializer
		historySerializer     serialization.Serializer
		logger                log.Logger
		throttledLogger       log.ThrottledLogger
		namespaceRegistry     namespace.Registry
		hostInfoProvider      membership.HostInfoProvider
		serviceResolver       membership.ServiceResolver
		membershipChangedCh   chan *membership.ChangedEvent
		clusterMeta           cluster.Metadata
		timeSource            clock.TimeSource
		visibilityManager     manager.VisibilityManager
		incomingServiceClient *nexusIncomingServiceClient
		metricsHandler        metrics.Handler
		partitionsLock        sync.RWMutex // locks mutation of partitions
		partitions            map[tqid.PartitionKey]taskQueuePartitionManager
		gaugeMetrics          gaugeMetrics // per-namespace task queue counters
		config                *Config
		// queryResults maps query TaskID (which is a UUID generated in QueryWorkflow() call) to a channel
		// that QueryWorkflow() will block on. The channel is unblocked either by worker sending response through
		// RespondQueryTaskCompleted() or through an internal service error causing temporal to be unable to dispatch
		// query task to workflow worker.
		queryResults collection.SyncMap[string, chan *queryResult]
		// nexusResults maps nexus TaskID (which is a UUID generated in the DispatchNexusTask() call) to
		// a channel that DispatchNexusTask() blocks on. The channel is unblocked either by worker responding
		// via RespondNexusTaskCompleted() or RespondNexusTaskFailed(), or through an internal service error.
		nexusResults collection.SyncMap[string, chan *nexusResult]
		// outstandingPollers is needed to keep track of all outstanding pollers for a particular
		// taskqueue.  PollerID generated by frontend is used as the key and CancelFunc is the
		// value.  This is used to cancel the context to unblock any outstanding poller when
		// the frontend detects client connection is closed to prevent tasks being dispatched
		// to zombie pollers.
		outstandingPollers collection.SyncMap[string, context.CancelFunc]
		// Only set if global namespaces are enabled on the cluster.
		namespaceReplicationQueue persistence.NamespaceReplicationQueue
		// Disables concurrent task queue user data updates and replication requests (due to a cassandra limitation)
		namespaceUpdateLockMap map[string]*namespaceUpdateLocks
		// Serializes access to the per namespace lock map
		namespaceUpdateLockMapLock sync.Mutex
		// Stores results of reachability queries to visibility
		reachabilityCache reachabilityCache
	}
)

var (
	// EmptyPollWorkflowTaskQueueResponse is the response when there are no workflow tasks to hand out
	emptyPollWorkflowTaskQueueResponse = &matchingservice.PollWorkflowTaskQueueResponse{}
	// EmptyPollActivityTaskQueueResponse is the response when there are no activity tasks to hand out
	emptyPollActivityTaskQueueResponse = &matchingservice.PollActivityTaskQueueResponse{}

	errNoTasks = errors.New("no tasks")

	pollerIDKey pollerIDCtxKey = "pollerID"
	identityKey identityCtxKey = "identity"
)

var _ Engine = (*matchingEngineImpl)(nil) // Asserts that interface is indeed implemented

// NewEngine creates an instance of matching engine
func NewEngine(
	taskManager persistence.TaskManager,
	historyClient resource.HistoryClient,
	matchingRawClient resource.MatchingRawClient,
	config *Config,
	logger log.Logger,
	throttledLogger log.ThrottledLogger,
	metricsHandler metrics.Handler,
	namespaceRegistry namespace.Registry,
	hostInfoProvider membership.HostInfoProvider,
	resolver membership.ServiceResolver,
	clusterMeta cluster.Metadata,
	namespaceReplicationQueue persistence.NamespaceReplicationQueue,
	visibilityManager manager.VisibilityManager,
	nexusIncomingServiceManager persistence.NexusIncomingServiceManager,
) Engine {
	scopedMetricsHandler := metricsHandler.WithTags(metrics.OperationTag(metrics.MatchingEngineScope))
	e := &matchingEngineImpl{
		status:                common.DaemonStatusInitialized,
		taskManager:           taskManager,
		historyClient:         historyClient,
		matchingRawClient:     matchingRawClient,
		tokenSerializer:       common.NewProtoTaskTokenSerializer(),
		historySerializer:     serialization.NewSerializer(),
		logger:                log.With(logger, tag.ComponentMatchingEngine),
		throttledLogger:       log.With(throttledLogger, tag.ComponentMatchingEngine),
		namespaceRegistry:     namespaceRegistry,
		hostInfoProvider:      hostInfoProvider,
		serviceResolver:       resolver,
		membershipChangedCh:   make(chan *membership.ChangedEvent, 1), // allow one signal to be buffered while we're working
		clusterMeta:           clusterMeta,
		timeSource:            clock.NewRealTimeSource(), // No need to mock this at the moment
		visibilityManager:     visibilityManager,
		incomingServiceClient: newIncomingServiceClient(nexusIncomingServiceManager),
		metricsHandler:        scopedMetricsHandler,
		partitions:            make(map[tqid.PartitionKey]taskQueuePartitionManager),
		gaugeMetrics: gaugeMetrics{
			loadedTaskQueueFamilyCount:    make(map[taskQueueCounterKey]int),
			loadedTaskQueueCount:          make(map[taskQueueCounterKey]int),
			loadedTaskQueuePartitionCount: make(map[taskQueueCounterKey]int),
			loadedPhysicalTaskQueueCount:  make(map[taskQueueCounterKey]int),
		},
		config:                    config,
		queryResults:              collection.NewSyncMap[string, chan *queryResult](),
		nexusResults:              collection.NewSyncMap[string, chan *nexusResult](),
		outstandingPollers:        collection.NewSyncMap[string, context.CancelFunc](),
		namespaceReplicationQueue: namespaceReplicationQueue,
		namespaceUpdateLockMap:    make(map[string]*namespaceUpdateLocks),
	}
	e.reachabilityCache = newReachabilityCache(
		scopedMetricsHandler,
		visibilityManager,
		e.config.ReachabilityCacheOpenWFsTTL(),
		e.config.ReachabilityCacheClosedWFsTTL())
	return e
}

func (e *matchingEngineImpl) Start() {
	if !atomic.CompareAndSwapInt32(
		&e.status,
		common.DaemonStatusInitialized,
		common.DaemonStatusStarted,
	) {
		return
	}

	go e.watchMembership()
	_ = e.serviceResolver.AddListener(e.listenerKey(), e.membershipChangedCh)
}

func (e *matchingEngineImpl) Stop() {
	if !atomic.CompareAndSwapInt32(
		&e.status,
		common.DaemonStatusStarted,
		common.DaemonStatusStopped,
	) {
		return
	}

	_ = e.serviceResolver.RemoveListener(e.listenerKey())
	close(e.membershipChangedCh)

	for _, l := range e.getTaskQueuePartitions(math.MaxInt32) {
		l.Stop()
	}
}

func (e *matchingEngineImpl) listenerKey() string {
	return fmt.Sprintf("matchingEngine[%p]", e)
}

func (e *matchingEngineImpl) watchMembership() {
	self := e.hostInfoProvider.HostInfo().Identity()

	for range e.membershipChangedCh {
		delay := e.config.MembershipUnloadDelay()
		if delay == 0 {
			continue
		}

		// Check all our loaded partitions to see if we lost ownership of any of them.
		e.partitionsLock.RLock()
		partitions := make([]tqid.Partition, 0, len(e.partitions))
		for _, pm := range e.partitions {
			partitions = append(partitions, pm.Partition())
		}
		e.partitionsLock.RUnlock()

		partitions = util.FilterSlice(partitions, func(p tqid.Partition) bool {
			owner, err := e.serviceResolver.Lookup(p.RoutingKey())
			return err == nil && owner.Identity() != self
		})

		const batchSize = 100
		for i := 0; i < len(partitions); i += batchSize {
			// We don't own these anymore, but don't unload them immediately, wait a few seconds to ensure
			// the membership update has propagated everywhere so that they won't get immediately re-loaded.
			// Note that we don't verify ownership at load time, so this is the only guard against a task
			// queue bouncing back and forth due to long membership propagation time.
			batch := partitions[i:min(len(partitions), i+batchSize)]
			wait := backoff.Jitter(delay, 0.1)
			time.AfterFunc(wait, func() {
				// maybe the whole engine stopped
				if atomic.LoadInt32(&e.status) != common.DaemonStatusStarted {
					return
				}
				for _, p := range batch {
					// maybe ownership changed again
					owner, err := e.serviceResolver.Lookup(p.RoutingKey())
					if err != nil || owner.Identity() == self {
						return
					}
					// now we can unload
					e.unloadTaskQueuePartitionByKey(p, nil)
				}
			})
		}
	}
}

func (e *matchingEngineImpl) getTaskQueuePartitions(maxCount int) (lists []taskQueuePartitionManager) {
	e.partitionsLock.RLock()
	defer e.partitionsLock.RUnlock()
	lists = make([]taskQueuePartitionManager, 0, len(e.partitions))
	count := 0
	for _, tlMgr := range e.partitions {
		lists = append(lists, tlMgr)
		count++
		if count >= maxCount {
			break
		}
	}
	return
}

func (e *matchingEngineImpl) String() string {
	// Executes taskQueue.String() on each task queue outside of lock
	buf := new(bytes.Buffer)
	for _, l := range e.getTaskQueuePartitions(1000) {
		fmt.Fprintf(buf, "\n%s", l.String())
	}
	return buf.String()
}

// Returns taskQueuePartitionManager for a task queue. If not already cached, and create is true, tries
// to get new range from DB and create one. This blocks (up to the context deadline) for the
// task queue to be initialized.
//
// Note that task queue kind (sticky vs normal) and normal name for sticky task queues is not used as
// part of the task queue identity. That means that if getTaskQueuePartitionManager
// is called twice with the same task queue but different sticky info, the
// properties of the taskQueuePartitionManager will depend on which call came first. In general, we can
// rely on kind being the same for all calls now, but normalName was a later addition to the
// protocol and is not always set consistently. normalName is only required when using
// versioning, and SDKs that support versioning will always set it. The current server version
// will also set it when adding tasks from history. So that particular inconsistency is okay.
func (e *matchingEngineImpl) getTaskQueuePartitionManager(
	ctx context.Context,
	partition tqid.Partition,
	create bool,
) (taskQueuePartitionManager, error) {
	pm, err := e.getTaskQueuePartitionManagerNoWait(partition, create)
	if err != nil || pm == nil {
		return nil, err
	}
	if err = pm.WaitUntilInitialized(ctx); err != nil {
		e.unloadTaskQueuePartition(pm)
		return nil, err
	}
	return pm, nil
}

// Returns taskQueuePartitionManager for a task queue. If not already cached, and create is true, tries
// to get new range from DB and create one. This does not block for the task queue to be
// initialized.
func (e *matchingEngineImpl) getTaskQueuePartitionManagerNoWait(
	partition tqid.Partition,
	create bool,
) (taskQueuePartitionManager, error) {
	key := partition.Key()
	e.partitionsLock.RLock()
	pm, ok := e.partitions[key]
	e.partitionsLock.RUnlock()
	if !ok {
		if !create {
			return nil, nil
		}

		// If it gets here, write lock and check again in case a task queue is created between the two locks
		e.partitionsLock.Lock()
		pm, ok = e.partitions[key]
		if !ok {
			namespaceEntry, err := e.namespaceRegistry.GetNamespaceByID(partition.NamespaceId())
			if err != nil {
				e.partitionsLock.Unlock()
				return nil, err
			}
			nsName := namespaceEntry.Name()
			tqConfig := newTaskQueueConfig(partition.TaskQueue(), e.config, nsName)
			userDataManager := newUserDataManager(e.taskManager, e.matchingRawClient, partition, tqConfig, e.logger, e.namespaceRegistry)
			pm, err = newTaskQueuePartitionManager(e, namespaceEntry, partition, tqConfig, userDataManager)
			if err != nil {
				e.partitionsLock.Unlock()
				return nil, err
			}
			e.partitions[key] = pm
		}
		e.partitionsLock.Unlock()

		if !ok {
			pm.Start()
		}
	}
	return pm, nil
}

// For use in tests
func (e *matchingEngineImpl) updateTaskQueue(partition tqid.Partition, mgr taskQueuePartitionManager) {
	e.partitionsLock.Lock()
	defer e.partitionsLock.Unlock()
	e.partitions[partition.Key()] = mgr
}

// AddWorkflowTask either delivers task directly to waiting poller or saves it into task queue persistence.
func (e *matchingEngineImpl) AddWorkflowTask(
	ctx context.Context,
	addRequest *matchingservice.AddWorkflowTaskRequest,
) (buildId string, syncMatch bool, err error) {
	partition, err := tqid.PartitionFromProto(addRequest.TaskQueue, addRequest.NamespaceId, enumspb.TASK_QUEUE_TYPE_WORKFLOW)
	if err != nil {
		return "", false, err
	}

	sticky := partition.Kind() == enumspb.TASK_QUEUE_KIND_STICKY
	// do not load sticky task queue if it is not already loaded, which means it has no poller.
	pm, err := e.getTaskQueuePartitionManager(ctx, partition, !sticky)
	if err != nil {
		return "", false, err
	} else if sticky && !stickyWorkerAvailable(pm) {
		return "", false, serviceerrors.NewStickyWorkerUnavailable()
	}

	// This needs to move to history see - https://go.temporal.io/server/issues/181
	var expirationTime *timestamppb.Timestamp
	now := time.Now().UTC()
	expirationDuration := addRequest.GetScheduleToStartTimeout().AsDuration()
	if expirationDuration != 0 {
		expirationTime = timestamppb.New(now.Add(expirationDuration))
	}
	taskInfo := &persistencespb.TaskInfo{
		NamespaceId:      addRequest.NamespaceId,
		RunId:            addRequest.Execution.GetRunId(),
		WorkflowId:       addRequest.Execution.GetWorkflowId(),
		ScheduledEventId: addRequest.GetScheduledEventId(),
		Clock:            addRequest.GetClock(),
		ExpiryTime:       expirationTime,
		CreateTime:       timestamppb.New(now),
		VersionDirective: addRequest.VersionDirective,
	}

	return pm.AddTask(ctx, addTaskParams{
		taskInfo:      taskInfo,
		source:        addRequest.GetSource(),
		forwardedFrom: addRequest.GetForwardedSource(),
	})
}

// AddActivityTask either delivers task directly to waiting poller or save it into task queue persistence.
func (e *matchingEngineImpl) AddActivityTask(
	ctx context.Context,
	addRequest *matchingservice.AddActivityTaskRequest,
) (buildId string, syncMatch bool, err error) {
	partition, err := tqid.PartitionFromProto(addRequest.TaskQueue, addRequest.GetNamespaceId(), enumspb.TASK_QUEUE_TYPE_ACTIVITY)
	if err != nil {
		return "", false, err
	}
	pm, err := e.getTaskQueuePartitionManager(ctx, partition, true)
	if err != nil {
		return "", false, err
	}

	var expirationTime *timestamppb.Timestamp
	now := time.Now().UTC()
	expirationDuration := timestamp.DurationValue(addRequest.GetScheduleToStartTimeout())
	if expirationDuration != 0 {
		expirationTime = timestamppb.New(now.Add(expirationDuration))
	}
	taskInfo := &persistencespb.TaskInfo{
		NamespaceId:      addRequest.NamespaceId,
		RunId:            addRequest.Execution.GetRunId(),
		WorkflowId:       addRequest.Execution.GetWorkflowId(),
		ScheduledEventId: addRequest.GetScheduledEventId(),
		Clock:            addRequest.GetClock(),
		CreateTime:       timestamppb.New(now),
		ExpiryTime:       expirationTime,
		VersionDirective: addRequest.VersionDirective,
	}

	return pm.AddTask(ctx, addTaskParams{
		taskInfo:      taskInfo,
		source:        addRequest.GetSource(),
		forwardedFrom: addRequest.GetForwardedSource(),
	})
}

// PollWorkflowTaskQueue tries to get the workflow task using exponential backoff.
func (e *matchingEngineImpl) PollWorkflowTaskQueue(
	ctx context.Context,
	req *matchingservice.PollWorkflowTaskQueueRequest,
	opMetrics metrics.Handler,
) (*matchingservice.PollWorkflowTaskQueueResponse, error) {
	namespaceID := namespace.ID(req.GetNamespaceId())
	pollerID := req.GetPollerId()
	request := req.PollRequest
	taskQueueName := request.TaskQueue.GetName()
pollLoop:
	for {
		err := common.IsValidContext(ctx)
		if err != nil {
			return nil, err
		}
		// Add frontend generated pollerID to context so taskqueueMgr can support cancellation of
		// long-poll when frontend calls CancelOutstandingPoll API
		pollerCtx := context.WithValue(ctx, pollerIDKey, pollerID)
		pollerCtx = context.WithValue(pollerCtx, identityKey, request.GetIdentity())
		partition, err := tqid.PartitionFromProto(request.TaskQueue, req.NamespaceId, enumspb.TASK_QUEUE_TYPE_WORKFLOW)
		if err != nil {
			return nil, err
		}
		pollMetadata := &pollMetadata{
			workerVersionCapabilities: request.WorkerVersionCapabilities,
			forwardedFrom:             req.GetForwardedSource(),
		}
		task, versionSetUsed, err := e.pollTask(pollerCtx, partition, pollMetadata)
		if err != nil {
			if errors.Is(err, errNoTasks) {
				return emptyPollWorkflowTaskQueueResponse, nil
			}
			return nil, err
		}

		if task.isStarted() {
			// tasks received from remote are already started. So, simply forward the response
			return task.pollWorkflowTaskQueueResponse(), nil
		}

		if task.isQuery() {
			task.finish(nil) // this only means query task sync match succeed.

			// for query task, we don't need to update history to record workflow task started. but we need to know
			// the NextEventID and the currently set sticky task queue.
			// TODO: in theory we only need this lookup for non-sticky queries (to get NextEventID for populating
			//		partial history in the response), but we need a new history API to to determine whether the query
			//		is sticky or not without this call
			mutableStateResp, err := e.historyClient.GetMutableState(ctx, &historyservice.GetMutableStateRequest{
				NamespaceId: req.GetNamespaceId(),
				Execution:   task.workflowExecution(),
			})
			if err != nil {
				// will notify query client that the query task failed
				_ = e.deliverQueryResult(task.query.taskID, &queryResult{internalError: err})
				return emptyPollWorkflowTaskQueueResponse, nil
			}

			// A non-sticky poll may get task for a workflow that has sticky still set in its mutable state after
			// their sticky worker is dead for longer than 10s. In such case, we should set this to false so that
			// we return full history.
			isStickyEnabled := taskQueueName == mutableStateResp.StickyTaskQueue.GetName()

			var hist *history.History
			var nextPageToken []byte
			if dynamicconfig.AccessHistory(e.config.FrontendAccessHistoryFraction, e.metricsHandler.WithTags(metrics.OperationTag(metrics.MatchingPollWorkflowTaskQueueTag))) {
				hist, nextPageToken, err = e.getHistoryForQueryTask(ctx, namespaceID, task, isStickyEnabled)
			}

			if err != nil {
				// will notify query client that the query task failed
				_ = e.deliverQueryResult(task.query.taskID, &queryResult{internalError: err})
				return emptyPollWorkflowTaskQueueResponse, nil
			}

			resp := &historyservice.RecordWorkflowTaskStartedResponse{
				PreviousStartedEventId:     mutableStateResp.PreviousStartedEventId,
				NextEventId:                mutableStateResp.NextEventId,
				WorkflowType:               mutableStateResp.WorkflowType,
				StickyExecutionEnabled:     isStickyEnabled,
				WorkflowExecutionTaskQueue: mutableStateResp.TaskQueue,
				BranchToken:                mutableStateResp.CurrentBranchToken,
				StartedEventId:             common.EmptyEventID,
				Attempt:                    1,
				History:                    hist,
				NextPageToken:              nextPageToken,
			}

			return e.createPollWorkflowTaskQueueResponse(task, resp, opMetrics), nil
		}

		requestClone := request
		if versionSetUsed {
			// We remove build id from workerVersionCapabilities so History can differentiate between
			// old and new versioning in Record*TaskStart.
			// TODO: remove this block after old versioning cleanup. [cleanup-old-wv]
			requestClone = common.CloneProto(request)
			requestClone.WorkerVersionCapabilities.BuildId = ""
		}
		resp, err := e.recordWorkflowTaskStarted(ctx, requestClone, task)
		if err != nil {
			switch err.(type) {
			case *serviceerror.NotFound: // mutable state not found, workflow not running or workflow task not found
				e.logger.Info("Workflow task not found",
					tag.WorkflowTaskQueueName(taskQueueName),
					tag.WorkflowNamespaceID(task.event.Data.GetNamespaceId()),
					tag.WorkflowID(task.event.Data.GetWorkflowId()),
					tag.WorkflowRunID(task.event.Data.GetRunId()),
					tag.WorkflowTaskQueueName(taskQueueName),
					tag.TaskID(task.event.GetTaskId()),
					tag.TaskVisibilityTimestamp(timestamp.TimeValue(task.event.Data.GetCreateTime())),
					tag.WorkflowEventID(task.event.Data.GetScheduledEventId()),
					tag.Error(err),
				)
				task.finish(nil)
			case *serviceerrors.TaskAlreadyStarted:
				e.logger.Debug("Duplicated workflow task", tag.WorkflowTaskQueueName(taskQueueName), tag.TaskID(task.event.GetTaskId()))
				task.finish(nil)
			default:
				task.finish(err)
				if err.Error() == common.ErrNamespaceHandover.Error() {
					// do not keep polling new tasks when namespace is in handover state
					// as record start request will be rejected by history service
					return nil, err
				}
			}

			continue pollLoop
		}

		task.finish(nil)
		return e.createPollWorkflowTaskQueueResponse(task, resp, opMetrics), nil
	}
}

// getHistoryForQueryTask retrieves history associated with a query task returned
// by PollWorkflowTaskQueue. Returns empty history for sticky query and full history for non-sticky
func (e *matchingEngineImpl) getHistoryForQueryTask(
	ctx context.Context,
	nsID namespace.ID,
	task *internalTask,
	isStickyEnabled bool,
) (*history.History, []byte, error) {
	if isStickyEnabled {
		return &history.History{Events: []*history.HistoryEvent{}}, nil, nil
	}

	maxPageSize := int32(e.config.HistoryMaxPageSize(task.namespace.String()))
	resp, err := e.historyClient.GetWorkflowExecutionHistory(ctx,
		&historyservice.GetWorkflowExecutionHistoryRequest{
			NamespaceId: nsID.String(),
			Request: &workflowservice.GetWorkflowExecutionHistoryRequest{
				Namespace:       task.namespace.String(),
				Execution:       task.workflowExecution(),
				MaximumPageSize: maxPageSize,
				WaitNewEvent:    false,
				SkipArchival:    true,
			},
		})
	if err != nil {
		return nil, nil, err
	}

	hist := resp.GetResponse().GetHistory()
	if resp.GetResponse().GetRawHistory() != nil {
		historyEvents := make([]*history.HistoryEvent, 0, maxPageSize)
		for _, blob := range resp.GetResponse().GetRawHistory() {
			events, err := e.historySerializer.DeserializeEvents(blob)
			if err != nil {
				return nil, nil, err
			}
			historyEvents = append(historyEvents, events...)
		}
		hist = &history.History{Events: historyEvents}
	}

	return hist, resp.GetResponse().GetNextPageToken(), err
}

// PollActivityTaskQueue takes one task from the task manager, update workflow execution history, mark task as
// completed and return it to user. If a task from task manager is already started, return an empty response, without
// error. Timeouts handled by the timer queue.
func (e *matchingEngineImpl) PollActivityTaskQueue(
	ctx context.Context,
	req *matchingservice.PollActivityTaskQueueRequest,
	opMetrics metrics.Handler,
) (*matchingservice.PollActivityTaskQueueResponse, error) {
	pollerID := req.GetPollerId()
	request := req.PollRequest
	taskQueueName := request.TaskQueue.GetName()
pollLoop:
	for {
		err := common.IsValidContext(ctx)
		if err != nil {
			return nil, err
		}

		partition, err := tqid.PartitionFromProto(request.TaskQueue, req.NamespaceId, enumspb.TASK_QUEUE_TYPE_ACTIVITY)
		if err != nil {
			return nil, err
		}

		// Add frontend generated pollerID to context so taskqueueMgr can support cancellation of
		// long-poll when frontend calls CancelOutstandingPoll API
		pollerCtx := context.WithValue(ctx, pollerIDKey, pollerID)
		pollerCtx = context.WithValue(pollerCtx, identityKey, request.GetIdentity())
		pollMetadata := &pollMetadata{
			workerVersionCapabilities: request.WorkerVersionCapabilities,
			forwardedFrom:             req.GetForwardedSource(),
		}
		if request.TaskQueueMetadata != nil && request.TaskQueueMetadata.MaxTasksPerSecond != nil {
			pollMetadata.ratePerSecond = &request.TaskQueueMetadata.MaxTasksPerSecond.Value
		}
		task, versionSetUsed, err := e.pollTask(pollerCtx, partition, pollMetadata)
		if err != nil {
			if errors.Is(err, errNoTasks) {
				return emptyPollActivityTaskQueueResponse, nil
			}
			return nil, err
		}

		if task.isStarted() {
			// tasks received from remote are already started. So, simply forward the response
			return task.pollActivityTaskQueueResponse(), nil
		}
		requestClone := request
		if versionSetUsed {
			// We remove build id from workerVersionCapabilities so History can differentiate between
			// old and new versioning in Record*TaskStart.
			// TODO: remove this block after old versioning cleanup. [cleanup-old-wv]
			requestClone = common.CloneProto(request)
			requestClone.WorkerVersionCapabilities.BuildId = ""
		}
		resp, err := e.recordActivityTaskStarted(ctx, requestClone, task)
		if err != nil {
			switch err.(type) {
			case *serviceerror.NotFound: // mutable state not found, workflow not running or activity info not found
				e.logger.Info("Activity task not found",
					tag.WorkflowNamespaceID(task.event.Data.GetNamespaceId()),
					tag.WorkflowID(task.event.Data.GetWorkflowId()),
					tag.WorkflowRunID(task.event.Data.GetRunId()),
					tag.WorkflowTaskQueueName(taskQueueName),
					tag.TaskID(task.event.GetTaskId()),
					tag.TaskVisibilityTimestamp(timestamp.TimeValue(task.event.Data.GetCreateTime())),
					tag.WorkflowEventID(task.event.Data.GetScheduledEventId()),
					tag.Error(err),
				)
				task.finish(nil)
			case *serviceerrors.TaskAlreadyStarted:
				e.logger.Debug("Duplicated activity task", tag.WorkflowTaskQueueName(taskQueueName), tag.TaskID(task.event.GetTaskId()))
				task.finish(nil)
			default:
				task.finish(err)
				if err.Error() == common.ErrNamespaceHandover.Error() {
					// do not keep polling new tasks when namespace is in handover state
					// as record start request will be rejected by history service
					return nil, err
				}
			}

			continue pollLoop
		}
		task.finish(nil)
		return e.createPollActivityTaskQueueResponse(task, resp, opMetrics), nil
	}
}

type queryResult struct {
	workerResponse *matchingservice.RespondQueryTaskCompletedRequest
	internalError  error
}

// QueryWorkflow creates a WorkflowTask with query data, send it through sync match channel, wait for that WorkflowTask
// to be processed by worker, and then return the query result.
func (e *matchingEngineImpl) QueryWorkflow(
	ctx context.Context,
	queryRequest *matchingservice.QueryWorkflowRequest,
) (*matchingservice.QueryWorkflowResponse, error) {
	partition, err := tqid.PartitionFromProto(queryRequest.TaskQueue, queryRequest.GetNamespaceId(), enumspb.TASK_QUEUE_TYPE_WORKFLOW)
	if err != nil {
		return nil, err
	}
	sticky := partition.Kind() == enumspb.TASK_QUEUE_KIND_STICKY
	// do not load sticky task queue if it is not already loaded, which means it has no poller.
	pm, err := e.getTaskQueuePartitionManager(ctx, partition, !sticky)
	if err != nil {
		return nil, err
	} else if sticky && !stickyWorkerAvailable(pm) {
		return nil, serviceerrors.NewStickyWorkerUnavailable()
	}

	taskID := uuid.New()
	resp, err := pm.DispatchQueryTask(ctx, taskID, queryRequest)

	// if we get a response or error it means that query task was handled by forwarding to another matching host
	// this remote host's result can be returned directly
	if resp != nil || err != nil {
		return resp, err
	}

	// if we get here it means that dispatch of query task has occurred locally
	// must wait on result channel to get query result
	queryResultCh := make(chan *queryResult, 1)
	e.queryResults.Set(taskID, queryResultCh)
	defer e.queryResults.Delete(taskID)

	select {
	case result := <-queryResultCh:
		if result.internalError != nil {
			return nil, result.internalError
		}

		workerResponse := result.workerResponse
		switch workerResponse.GetCompletedRequest().GetCompletedType() {
		case enumspb.QUERY_RESULT_TYPE_ANSWERED:
			return &matchingservice.QueryWorkflowResponse{QueryResult: workerResponse.GetCompletedRequest().GetQueryResult()}, nil
		case enumspb.QUERY_RESULT_TYPE_FAILED:
			return nil, serviceerror.NewQueryFailed(workerResponse.GetCompletedRequest().GetErrorMessage())
		default:
			return nil, serviceerror.NewInternal("unknown query completed type")
		}
	case <-ctx.Done():
		// task timed out. log (optionally) and return the timeout error
		ns, err := e.namespaceRegistry.GetNamespaceByID(partition.NamespaceId())
		if err != nil {
			e.logger.Error("Failed to get the namespace by ID",
				tag.WorkflowNamespaceID(partition.NamespaceId().String()),
				tag.Error(err))
		} else {
			sampleRate := e.config.QueryWorkflowTaskTimeoutLogRate(ns.Name().String(), partition.TaskQueue().Name(), enumspb.TASK_QUEUE_TYPE_WORKFLOW)
			if rand.Float64() < sampleRate {
				e.logger.Info("Workflow Query Task timed out",
					tag.WorkflowNamespaceID(ns.ID().String()),
					tag.WorkflowNamespace(ns.Name().String()),
					tag.WorkflowID(queryRequest.GetQueryRequest().GetExecution().GetWorkflowId()),
					tag.WorkflowRunID(queryRequest.GetQueryRequest().GetExecution().GetRunId()),
					tag.WorkflowTaskRequestId(taskID),
					tag.WorkflowTaskQueueName(partition.TaskQueue().Name()))
			}
		}
		return nil, ctx.Err()
	}
}

func (e *matchingEngineImpl) RespondQueryTaskCompleted(
	_ context.Context,
	request *matchingservice.RespondQueryTaskCompletedRequest,
	opMetrics metrics.Handler,
) error {
	if err := e.deliverQueryResult(request.GetTaskId(), &queryResult{workerResponse: request}); err != nil {
		metrics.RespondQueryTaskFailedPerTaskQueueCounter.With(opMetrics).Record(1)
		return err
	}
	return nil
}

func (e *matchingEngineImpl) deliverQueryResult(taskID string, queryResult *queryResult) error {
	queryResultCh, ok := e.queryResults.Pop(taskID)
	if !ok {
		return serviceerror.NewNotFound("query task not found, or already expired")
	}
	queryResultCh <- queryResult
	return nil
}

func (e *matchingEngineImpl) CancelOutstandingPoll(
	_ context.Context,
	request *matchingservice.CancelOutstandingPollRequest,
) error {
	cancel, ok := e.outstandingPollers.Pop(request.PollerId)
	if ok {
		cancel()
	}
	return nil
}

func (e *matchingEngineImpl) DescribeTaskQueue(
	ctx context.Context,
	request *matchingservice.DescribeTaskQueueRequest,
) (*matchingservice.DescribeTaskQueueResponse, error) {
	req := request.GetDescRequest()
	if req.ApiMode == enumspb.DESCRIBE_TASK_QUEUE_MODE_ENHANCED {
		rootPartition, err := tqid.PartitionFromProto(req.GetTaskQueue(), request.GetNamespaceId(), req.GetTaskQueueType())
		if err != nil {
			return nil, err
		}
		if !rootPartition.IsRoot() || rootPartition.Kind() == enumspb.TASK_QUEUE_KIND_STICKY || rootPartition.TaskType() != enumspb.TASK_QUEUE_TYPE_WORKFLOW {
			return nil, serviceerror.NewInvalidArgument("DescribeTaskQueue must be called on the root partition of workflow task queue if api mode is DESCRIBE_TASK_QUEUE_MODE_ENHANCED")
		}
		userData, err := e.getUserDataClone(ctx, rootPartition)
		if err != nil {
			return nil, err
		}
		if req.GetVersions() == nil {
			defaultBuildId := getDefaultBuildId(userData.GetVersioningData().GetAssignmentRules())
			req.Versions = &taskqueuepb.TaskQueueVersionSelection{BuildIds: []string{defaultBuildId}}
		}
		// collect internal info
		physicalInfoByBuildId := make(map[string]map[enumspb.TaskQueueType]*taskqueuespb.PhysicalTaskQueueInfo)
		for _, taskQueueType := range req.TaskQueueTypes {
			for i := 0; i < e.config.NumTaskqueueWritePartitions(req.Namespace, req.TaskQueue.Name, taskQueueType); i++ {
				partitionResp, err := e.matchingRawClient.DescribeTaskQueuePartition(ctx, &matchingservice.DescribeTaskQueuePartitionRequest{
					NamespaceId: request.GetNamespaceId(),
					TaskQueuePartition: &taskqueuespb.TaskQueuePartition{
						TaskQueue:     req.TaskQueue.Name,
						TaskQueueType: taskQueueType,
						PartitionId:   &taskqueuespb.TaskQueuePartition_NormalPartitionId{NormalPartitionId: int32(i)},
					},
					Versions:          req.GetVersions(),
					ReportBacklogInfo: false,
					ReportPollers:     req.GetReportTaskReachability(),
				})
				if err != nil {
					return nil, err
				}
				for buildId, vii := range partitionResp.VersionsInfoInternal {
					if _, ok := physicalInfoByBuildId[buildId]; !ok {
						physicalInfoByBuildId[buildId] = make(map[enumspb.TaskQueueType]*taskqueuespb.PhysicalTaskQueueInfo)
					}
					if physInfo, ok := physicalInfoByBuildId[buildId][taskQueueType]; !ok {
						physicalInfoByBuildId[buildId][taskQueueType] = vii.PhysicalTaskQueueInfo
					} else {
						merged := &taskqueuespb.PhysicalTaskQueueInfo{
							Pollers: append(physInfo.GetPollers(), vii.PhysicalTaskQueueInfo.GetPollers()...),
						}
						physicalInfoByBuildId[buildId][taskQueueType] = merged
					}
				}
			}
		}
		// smush internal info into versions info
		versionsInfo := make(map[string]*taskqueuepb.TaskQueueVersionInfo, 0)
		for bid, typeMap := range physicalInfoByBuildId {
			typesInfo := make(map[int32]*taskqueuepb.TaskQueueTypeInfo, 0)
			for taskQueueType, physicalInfo := range typeMap {
				typesInfo[int32(taskQueueType)] = &taskqueuepb.TaskQueueTypeInfo{
					Pollers: physicalInfo.Pollers,
				}
			}
			reachability, err := getBuildIdTaskReachability(ctx,
<<<<<<< HEAD
				userData.GetVersioningData(),
				e.visibilityManager,
				e.reachabilityCache,
				request.GetNamespaceId(),
				req.GetNamespace(),
				req.GetTaskQueue().GetName(),
=======
				newReachabilityCalculator(
					userData.GetVersioningData(),
					e.visibilityManager,
					request.GetNamespaceId(),
					req.GetNamespace(),
					req.GetTaskQueue().GetName(),
					e.config.ReachabilityBuildIdVisibilityGracePeriod(req.GetNamespace()),
				),
				e.metricsHandler,
				e.logger,
>>>>>>> ca056bea
				bid,
			)
			if err != nil {
				return nil, err
			}
			versionsInfo[bid] = &taskqueuepb.TaskQueueVersionInfo{
				TypesInfo:        typesInfo,
				TaskReachability: reachability,
			}
		}
		return &matchingservice.DescribeTaskQueueResponse{
			DescResponse: &workflowservice.DescribeTaskQueueResponse{
				VersionsInfo: versionsInfo,
			},
		}, nil
	}
	// Otherwise, do legacy DescribeTaskQueue
	partition, err := tqid.PartitionFromProto(req.TaskQueue, request.GetNamespaceId(), req.TaskQueueType)
	if err != nil {
		return nil, err
	}
	pm, err := e.getTaskQueuePartitionManager(ctx, partition, true)
	if err != nil {
		return nil, err
	}
	return pm.LegacyDescribeTaskQueue(req.GetIncludeTaskQueueStatus()), nil
}

func (e *matchingEngineImpl) DescribeTaskQueuePartition(
	ctx context.Context,
	request *matchingservice.DescribeTaskQueuePartitionRequest,
) (*matchingservice.DescribeTaskQueuePartitionResponse, error) {
	if request.GetVersions() == nil {
		return nil, serviceerror.NewInvalidArgument("versions must not be nil, to describe the default queue, pass the default build id as a member of the BuildIds list")
	}
	pm, err := e.getTaskQueuePartitionManager(ctx, tqid.PartitionFromPartitionProto(request.GetTaskQueuePartition(), request.GetNamespaceId()), true)
	if err != nil {
		return nil, err
	}
	buildIds, err := e.getBuildIds(request.GetVersions())
	if err != nil {
		return nil, err
	}
	return pm.Describe(buildIds, request.GetVersions().GetAllActive(), request.GetReportBacklogInfo(), request.GetReportPollers())
}

func (e *matchingEngineImpl) getBuildIds(versions *taskqueuepb.TaskQueueVersionSelection) (map[string]bool, error) {
	buildIds := make(map[string]bool)
	if versions != nil {
		for _, bid := range versions.GetBuildIds() {
			buildIds[bid] = true
		}
		if versions.GetUnversioned() {
			buildIds[""] = true
		}
	}
	return buildIds, nil
}

func (e *matchingEngineImpl) ListTaskQueuePartitions(
	_ context.Context,
	request *matchingservice.ListTaskQueuePartitionsRequest,
) (*matchingservice.ListTaskQueuePartitionsResponse, error) {
	activityTaskQueueInfo, err := e.listTaskQueuePartitions(request, enumspb.TASK_QUEUE_TYPE_ACTIVITY)
	if err != nil {
		return nil, err
	}
	workflowTaskQueueInfo, err := e.listTaskQueuePartitions(request, enumspb.TASK_QUEUE_TYPE_WORKFLOW)
	if err != nil {
		return nil, err
	}
	resp := matchingservice.ListTaskQueuePartitionsResponse{
		ActivityTaskQueuePartitions: activityTaskQueueInfo,
		WorkflowTaskQueuePartitions: workflowTaskQueueInfo,
	}
	return &resp, nil
}

func (e *matchingEngineImpl) listTaskQueuePartitions(request *matchingservice.ListTaskQueuePartitionsRequest, taskQueueType enumspb.TaskQueueType) ([]*taskqueuepb.TaskQueuePartitionMetadata, error) {
	partitions, err := e.getAllPartitionRpcNames(
		namespace.Name(request.GetNamespace()),
		request.TaskQueue,
		taskQueueType,
	)

	if err != nil {
		return nil, err
	}

	partitionHostInfo := make([]*taskqueuepb.TaskQueuePartitionMetadata, len(partitions))
	for i, partition := range partitions {
		host, err := e.getHostInfo(partition)
		if err != nil {
			return nil, err
		}

		partitionHostInfo[i] = &taskqueuepb.TaskQueuePartitionMetadata{
			Key:           partition,
			OwnerHostName: host,
		}
	}

	return partitionHostInfo, nil
}

func (e *matchingEngineImpl) UpdateWorkerVersioningRules(
	ctx context.Context,
	request *matchingservice.UpdateWorkerVersioningRulesRequest,
) (*matchingservice.UpdateWorkerVersioningRulesResponse, error) {
	req := request.GetRequest()
	ns, err := e.namespaceRegistry.GetNamespace(namespace.Name(req.GetNamespace()))
	if err != nil {
		return nil, err
	}
	if ns.ID().String() != request.GetNamespaceId() {
		return nil, serviceerror.NewInternal("Namespace ID does not match Namespace in wrapped command")
	}
	if req.GetTaskQueue() != request.GetTaskQueue() {
		return nil, serviceerror.NewInternal("Task Queue does not match Task Queue in wrapped command")
	}

	// We only expect to receive task queue family name (root partition) here.
	taskQueueFamily, err := tqid.NewTaskQueueFamily(ns.ID().String(), req.GetTaskQueue())
	if err != nil {
		return nil, err
	}
	tqMgr, err := e.getTaskQueuePartitionManager(ctx, taskQueueFamily.TaskQueue(enumspb.TASK_QUEUE_TYPE_WORKFLOW).RootPartition(), true)
	if err != nil {
		return nil, err
	}

	// we don't set updateOptions.TaskQueueLimitPerBuildId, because the Versioning Rule limits will be checked separately
	// we don't set updateOptions.KnownVersion, because we handle external API call ordering with conflictToken
	updateOptions := UserDataUpdateOptions{}
	cT := req.GetConflictToken()
	var getResp *matchingservice.GetWorkerVersioningRulesResponse

	err = tqMgr.GetUserDataManager().UpdateUserData(ctx, updateOptions, func(data *persistencespb.TaskQueueUserData) (*persistencespb.TaskQueueUserData, bool, error) {
		clk := data.GetClock()
		if clk == nil {
			clk = hlc.Zero(e.clusterMeta.GetClusterID())
		}

		prevCT, err := clk.Marshal()
		if err != nil {
			return nil, false, err
		}
		if !bytes.Equal(cT, prevCT) {
			return nil, false, serviceerror.NewFailedPrecondition(
				fmt.Sprintf("provided conflict token '%v' does not match existing one '%v'", cT, prevCT),
			)
		}

		updatedClock := hlc.Next(clk, e.timeSource)
		var versioningData *persistencespb.VersioningData
		switch req.GetOperation().(type) {
		case *workflowservice.UpdateWorkerVersioningRulesRequest_InsertAssignmentRule:
			versioningData, err = InsertAssignmentRule(
				updatedClock,
				data.GetVersioningData(),
				req.GetInsertAssignmentRule(),
				e.config.AssignmentRuleLimitPerQueue(ns.Name().String()),
			)
		case *workflowservice.UpdateWorkerVersioningRulesRequest_ReplaceAssignmentRule:
			versioningData, err = ReplaceAssignmentRule(
				updatedClock,
				data.GetVersioningData(),
				req.GetReplaceAssignmentRule(),
			)
		case *workflowservice.UpdateWorkerVersioningRulesRequest_DeleteAssignmentRule:
			versioningData, err = DeleteAssignmentRule(
				updatedClock,
				data.GetVersioningData(),
				req.GetDeleteAssignmentRule(),
			)
		case *workflowservice.UpdateWorkerVersioningRulesRequest_AddCompatibleRedirectRule:
			versioningData, err = AddCompatibleRedirectRule(
				updatedClock,
				data.GetVersioningData(),
				req.GetAddCompatibleRedirectRule(),
				e.config.RedirectRuleLimitPerQueue(ns.Name().String()),
				e.config.RedirectRuleChainLimitPerQueue(ns.Name().String()),
			)
		case *workflowservice.UpdateWorkerVersioningRulesRequest_ReplaceCompatibleRedirectRule:
			versioningData, err = ReplaceCompatibleRedirectRule(
				updatedClock,
				data.GetVersioningData(),
				req.GetReplaceCompatibleRedirectRule(),
				e.config.RedirectRuleChainLimitPerQueue(ns.Name().String()),
			)
		case *workflowservice.UpdateWorkerVersioningRulesRequest_DeleteCompatibleRedirectRule:
			versioningData, err = DeleteCompatibleRedirectRule(
				updatedClock,
				data.GetVersioningData(),
				req.GetDeleteCompatibleRedirectRule(),
			)
		case *workflowservice.UpdateWorkerVersioningRulesRequest_CommitBuildId_:
			versioningData, err = CommitBuildID(
				updatedClock,
				data.GetVersioningData(),
				req.GetCommitBuildId(),
				tqMgr.HasPollerAfter(req.GetCommitBuildId().GetTargetBuildId(), time.Now().Add(-versioningPollerSeenWindow)),
				e.config.AssignmentRuleLimitPerQueue(ns.Name().String()),
			)
		}
		if err != nil {
			// operation can't be completed due to failed validation. no action, do not replicate, report error
			return nil, false, err
		}

		// Get versioning data formatted for response
		getResp, err = GetTimestampedWorkerVersioningRules(versioningData, updatedClock)
		if err != nil {
			return nil, false, err
		}

		// Clean up tombstones after all fallible tasks are complete, once we know we are committing and replicating the changes.
		// We can replicate tombstone cleanup, because it's just based on DeletionTimestamp, so no need to only do it locally.
		versioningData = CleanupRuleTombstones(versioningData, e.config.DeletedRuleRetentionTime(ns.Name().String()))

		// Avoid mutation
		ret := common.CloneProto(data)
		ret.Clock = updatedClock
		ret.VersioningData = versioningData
		return ret, true, nil
	})

	if err != nil {
		return nil, err
	}

	// log resulting rule counts
	assignmentRules := getResp.GetResponse().GetAssignmentRules()
	redirectRules := getResp.GetResponse().GetCompatibleRedirectRules()
	e.logger.Info("UpdateWorkerVersioningRules completed",
		tag.WorkerVersioningRedirectRuleCount(len(redirectRules)),
		tag.WorkerVersioningAssignmentRuleCount(len(assignmentRules)))

	return &matchingservice.UpdateWorkerVersioningRulesResponse{Response: &workflowservice.UpdateWorkerVersioningRulesResponse{
		AssignmentRules:         assignmentRules,
		CompatibleRedirectRules: redirectRules,
		ConflictToken:           getResp.GetResponse().GetConflictToken(),
	}}, nil
}

func (e *matchingEngineImpl) GetWorkerVersioningRules(
	ctx context.Context,
	request *matchingservice.GetWorkerVersioningRulesRequest,
) (*matchingservice.GetWorkerVersioningRulesResponse, error) {
	req := request.GetRequest()
	ns, err := e.namespaceRegistry.GetNamespace(namespace.Name(req.GetNamespace()))
	if err != nil {
		return nil, err
	}
	if ns.ID().String() != request.GetNamespaceId() {
		return nil, serviceerror.NewInternal("Namespace ID does not match Namespace in wrapped command")
	}
	if req.GetTaskQueue() != request.GetTaskQueue() {
		return nil, serviceerror.NewInternal("Task Queue does not match Task Queue in wrapped command")
	}

	// We only expect to receive task queue family name (root partition) here.
	taskQueueFamily, err := tqid.NewTaskQueueFamily(ns.ID().String(), req.GetTaskQueue())
	if err != nil {
		return nil, err
	}
	userData, err := e.getUserDataClone(ctx, taskQueueFamily.TaskQueue(enumspb.TASK_QUEUE_TYPE_WORKFLOW).RootPartition())
	if err != nil {
		return nil, err
	}
	clk := userData.GetClock()
	if clk == nil {
		clk = hlc.Zero(e.clusterMeta.GetClusterID())
	}
	return GetTimestampedWorkerVersioningRules(userData.GetVersioningData(), clk)
}

func (e *matchingEngineImpl) getUserDataClone(ctx context.Context, rootPartition tqid.Partition) (*persistencespb.TaskQueueUserData, error) {
	rootPartitionMgr, err := e.getTaskQueuePartitionManager(ctx, rootPartition, true)
	if err != nil {
		return nil, err
	}
	userData, _, err := rootPartitionMgr.GetUserDataManager().GetUserData()
	if err != nil {
		return nil, err
	}
	if userData == nil {
		userData = &persistencespb.VersionedTaskQueueUserData{Data: &persistencespb.TaskQueueUserData{}}
	} else {
		userData = common.CloneProto(userData)
	}
	return userData.GetData(), nil
}

func (e *matchingEngineImpl) UpdateWorkerBuildIdCompatibility(
	ctx context.Context,
	req *matchingservice.UpdateWorkerBuildIdCompatibilityRequest,
) (*matchingservice.UpdateWorkerBuildIdCompatibilityResponse, error) {
	namespaceID := namespace.ID(req.GetNamespaceId())
	ns, err := e.namespaceRegistry.GetNamespaceByID(namespaceID)
	if err != nil {
		return nil, err
	}
	taskQueue, err := tqid.NewTaskQueueFamily(req.NamespaceId, req.GetTaskQueue())
	if err != nil {
		return nil, err
	}
	pm, err := e.getTaskQueuePartitionManager(ctx, taskQueue.TaskQueue(enumspb.TASK_QUEUE_TYPE_WORKFLOW).RootPartition(), true)
	if err != nil {
		return nil, err
	}
	updateOptions := UserDataUpdateOptions{}
	operationCreatedTombstones := false
	switch req.GetOperation().(type) {
	case *matchingservice.UpdateWorkerBuildIdCompatibilityRequest_ApplyPublicRequest_:
		// Only apply the limit when request is initiated by a user.
		updateOptions.TaskQueueLimitPerBuildId = e.config.TaskQueueLimitPerBuildId(ns.Name().String())
	case *matchingservice.UpdateWorkerBuildIdCompatibilityRequest_RemoveBuildIds_:
		updateOptions.KnownVersion = req.GetRemoveBuildIds().GetKnownUserDataVersion()
	}

	err = pm.GetUserDataManager().UpdateUserData(ctx, updateOptions, func(data *persistencespb.TaskQueueUserData) (*persistencespb.TaskQueueUserData, bool, error) {
		clk := data.GetClock()
		if clk == nil {
			tmp := hlc.Zero(e.clusterMeta.GetClusterID())
			clk = tmp
		}
		updatedClock := hlc.Next(clk, e.timeSource)
		var versioningData *persistencespb.VersioningData
		switch req.GetOperation().(type) {
		case *matchingservice.UpdateWorkerBuildIdCompatibilityRequest_ApplyPublicRequest_:
			var err error
			versioningData, err = UpdateVersionSets(
				updatedClock,
				data.GetVersioningData(),
				req.GetApplyPublicRequest().GetRequest(),
				e.config.VersionCompatibleSetLimitPerQueue(ns.Name().String()),
				e.config.VersionBuildIdLimitPerQueue(ns.Name().String()),
			)
			if err != nil {
				return nil, false, err
			}
		case *matchingservice.UpdateWorkerBuildIdCompatibilityRequest_RemoveBuildIds_:
			versioningData = RemoveBuildIds(
				updatedClock,
				data.GetVersioningData(),
				req.GetRemoveBuildIds().GetBuildIds(),
			)
			if ns.ReplicationPolicy() == namespace.ReplicationPolicyMultiCluster {
				operationCreatedTombstones = true
			} else {
				// We don't need to keep the tombstones around if we're not replicating them.
				versioningData = ClearTombstones(versioningData)
			}
		case *matchingservice.UpdateWorkerBuildIdCompatibilityRequest_PersistUnknownBuildId:
			versioningData = PersistUnknownBuildId(
				updatedClock,
				data.GetVersioningData(),
				req.GetPersistUnknownBuildId(),
			)
		default:
			return nil, false, serviceerror.NewInvalidArgument(fmt.Sprintf("invalid operation: %v", req.GetOperation()))
		}
		// Avoid mutation
		ret := common.CloneProto(data)
		ret.Clock = updatedClock
		ret.VersioningData = versioningData
		return ret, true, nil
	})
	if err != nil {
		return nil, err
	}

	// Only clear tombstones after they have been replicated.
	if operationCreatedTombstones {
		err = pm.GetUserDataManager().UpdateUserData(ctx, UserDataUpdateOptions{}, func(data *persistencespb.TaskQueueUserData) (*persistencespb.TaskQueueUserData, bool, error) {
			updatedClock := hlc.Next(data.GetClock(), e.timeSource)
			// Avoid mutation
			ret := common.CloneProto(data)
			ret.Clock = updatedClock
			ret.VersioningData = ClearTombstones(data.VersioningData)
			return ret, false, nil // Do not replicate the deletion of tombstones
		})
		if err != nil {
			return nil, err
		}
	}
	return &matchingservice.UpdateWorkerBuildIdCompatibilityResponse{}, nil
}

func (e *matchingEngineImpl) GetWorkerBuildIdCompatibility(
	ctx context.Context,
	req *matchingservice.GetWorkerBuildIdCompatibilityRequest,
) (*matchingservice.GetWorkerBuildIdCompatibilityResponse, error) {
	taskQueueFamily, err := tqid.NewTaskQueueFamily(req.NamespaceId, req.Request.GetTaskQueue())
	if err != nil {
		return nil, err
	}
	pm, err := e.getTaskQueuePartitionManager(ctx, taskQueueFamily.TaskQueue(enumspb.TASK_QUEUE_TYPE_WORKFLOW).RootPartition(), true)
	if err != nil {
		if _, ok := err.(*serviceerror.NotFound); ok {
			return &matchingservice.GetWorkerBuildIdCompatibilityResponse{}, nil
		}
		return nil, err
	}
	userData, _, err := pm.GetUserDataManager().GetUserData()
	if err != nil {
		return nil, err
	}
	return &matchingservice.GetWorkerBuildIdCompatibilityResponse{
		Response: ToBuildIdOrderingResponse(userData.GetData().GetVersioningData(), int(req.GetRequest().GetMaxSets())),
	}, nil
}

func (e *matchingEngineImpl) GetTaskQueueUserData(
	ctx context.Context,
	req *matchingservice.GetTaskQueueUserDataRequest,
) (*matchingservice.GetTaskQueueUserDataResponse, error) {
	partition, err := tqid.PartitionFromProto(&taskqueuepb.TaskQueue{Name: req.GetTaskQueue()}, req.NamespaceId, req.TaskQueueType)
	if err != nil {
		return nil, err
	}
	pm, err := e.getTaskQueuePartitionManager(ctx, partition, true)
	if err != nil {
		return nil, err
	}
	version := req.GetLastKnownUserDataVersion()
	if version < 0 {
		return nil, serviceerror.NewInvalidArgument("last_known_user_data_version must not be negative")
	}

	if req.WaitNewData {
		var cancel context.CancelFunc
		ctx, cancel = newChildContext(ctx, e.config.GetUserDataLongPollTimeout(), returnEmptyTaskTimeBudget)
		defer cancel()
		// mark alive so that it doesn't unload while a child partition is doing a long poll
		pm.MarkAlive()
	}

	for {
		resp := &matchingservice.GetTaskQueueUserDataResponse{}
		userData, userDataChanged, err := pm.GetUserDataManager().GetUserData()
		if errors.Is(err, errTaskQueueClosed) {
			// If we're closing, return a success with no data, as if the request expired. We shouldn't
			// close due to idleness (because of the MarkAlive above), so we're probably closing due to a
			// change of ownership. The caller will retry and be redirected to the new owner.
			return resp, nil
		} else if err != nil {
			return nil, err
		}
		if req.WaitNewData && userData.GetVersion() == version {
			// long-poll: wait for data to change/appear
			select {
			case <-ctx.Done():
				return resp, nil
			case <-userDataChanged:
				continue
			}
		}
		if userData != nil {
			if userData.Version > version {
				resp.UserData = userData
			} else if userData.Version < version {
				// This is highly unlikely but may happen due to an edge case in during ownership transfer.
				// We rely on client retries in this case to let the system eventually self-heal.
				return nil, serviceerror.NewInvalidArgument(
					"requested task queue user data for version greater than known version")
			}
		}
		return resp, nil
	}
}

func (e *matchingEngineImpl) ApplyTaskQueueUserDataReplicationEvent(
	ctx context.Context,
	req *matchingservice.ApplyTaskQueueUserDataReplicationEventRequest,
) (*matchingservice.ApplyTaskQueueUserDataReplicationEventResponse, error) {
	namespaceID := namespace.ID(req.GetNamespaceId())
	ns, err := e.namespaceRegistry.GetNamespaceByID(namespaceID)
	if err != nil {
		return nil, err
	}
	taskQueueFamily, err := tqid.NewTaskQueueFamily(req.NamespaceId, req.GetTaskQueue())
	if err != nil {
		return nil, err
	}
	pm, err := e.getTaskQueuePartitionManager(ctx, taskQueueFamily.TaskQueue(enumspb.TASK_QUEUE_TYPE_WORKFLOW).RootPartition(), true)
	if err != nil {
		return nil, err
	}
	updateOptions := UserDataUpdateOptions{
		// Avoid setting a limit to allow the replication event to always be applied
		TaskQueueLimitPerBuildId: 0,
	}
	err = pm.GetUserDataManager().UpdateUserData(ctx, updateOptions, func(current *persistencespb.TaskQueueUserData) (*persistencespb.TaskQueueUserData, bool, error) {
		mergedUserData := common.CloneProto(current)
		_, buildIdsRemoved := GetBuildIdDeltas(current.GetVersioningData(), req.GetUserData().GetVersioningData())
		var buildIdsToRevive []string
		for _, buildId := range buildIdsRemoved {
			// We accept that the user data is locked for updates while running these visibility queries.
			// Nothing else is _supposed_ to update it on follower (standby) clusters.
			exists, err := worker_versioning.WorkflowsExistForBuildId(ctx, e.visibilityManager, ns, req.TaskQueue, buildId)
			if err != nil {
				return nil, false, err
			}
			if exists {
				buildIdsToRevive = append(buildIdsToRevive, buildId)
			}
		}
		mergedData := MergeVersioningData(current.GetVersioningData(), req.GetUserData().GetVersioningData())

		for _, buildId := range buildIdsToRevive {
			setIdx, buildIdIdx := worker_versioning.FindBuildId(mergedData, buildId)
			if setIdx == -1 {
				continue
			}
			set := mergedData.VersionSets[setIdx]
			set.BuildIds[buildIdIdx] = e.reviveBuildId(ns, req.GetTaskQueue(), set.GetBuildIds()[buildIdIdx])
			mergedUserData.Clock = hlc.Max(mergedUserData.Clock, set.BuildIds[buildIdIdx].StateUpdateTimestamp)

			setDefault := set.BuildIds[len(set.BuildIds)-1]
			if setDefault.State == persistencespb.STATE_DELETED {
				// We merged an update which removed (at least) two build ids: the default for set x and another one for set
				// x. We discovered we're still using the other one, so we revive it. now we also have to revive the default
				// for set x, or it will be left with the wrong default.
				set.BuildIds[len(set.BuildIds)-1] = e.reviveBuildId(ns, req.GetTaskQueue(), setDefault)
				mergedUserData.Clock = hlc.Max(mergedUserData.Clock, setDefault.StateUpdateTimestamp)
			}
		}

		// No need to keep the tombstones around after replication.
		mergedUserData.VersioningData = ClearTombstones(mergedData)
		return mergedUserData, len(buildIdsToRevive) > 0, nil
	})
	return &matchingservice.ApplyTaskQueueUserDataReplicationEventResponse{}, err
}

func (e *matchingEngineImpl) GetBuildIdTaskQueueMapping(
	ctx context.Context,
	req *matchingservice.GetBuildIdTaskQueueMappingRequest,
) (*matchingservice.GetBuildIdTaskQueueMappingResponse, error) {
	taskQueues, err := e.taskManager.GetTaskQueuesByBuildId(ctx, &persistence.GetTaskQueuesByBuildIdRequest{
		NamespaceID: req.NamespaceId,
		BuildID:     req.BuildId,
	})
	if err != nil {
		return nil, err
	}
	return &matchingservice.GetBuildIdTaskQueueMappingResponse{TaskQueues: taskQueues}, nil
}

func (e *matchingEngineImpl) ForceUnloadTaskQueue(
	ctx context.Context,
	req *matchingservice.ForceUnloadTaskQueueRequest,
) (*matchingservice.ForceUnloadTaskQueueResponse, error) {
	p, err := tqid.NormalPartitionFromRpcName(req.GetTaskQueue(), req.GetNamespaceId(), req.GetTaskQueueType())
	if err != nil {
		return nil, err
	}
	wasLoaded := e.unloadTaskQueuePartitionByKey(p, nil)
	return &matchingservice.ForceUnloadTaskQueueResponse{WasLoaded: wasLoaded}, nil
}

func (e *matchingEngineImpl) UpdateTaskQueueUserData(ctx context.Context, request *matchingservice.UpdateTaskQueueUserDataRequest) (*matchingservice.UpdateTaskQueueUserDataResponse, error) {
	locks := e.getNamespaceUpdateLocks(request.GetNamespaceId())
	locks.updateLock.Lock()
	defer locks.updateLock.Unlock()

	err := e.taskManager.UpdateTaskQueueUserData(ctx, &persistence.UpdateTaskQueueUserDataRequest{
		NamespaceID:     request.GetNamespaceId(),
		TaskQueue:       request.GetTaskQueue(),
		UserData:        request.GetUserData(),
		BuildIdsAdded:   request.BuildIdsAdded,
		BuildIdsRemoved: request.BuildIdsRemoved,
	})
	return &matchingservice.UpdateTaskQueueUserDataResponse{}, err
}

func (e *matchingEngineImpl) ReplicateTaskQueueUserData(ctx context.Context, request *matchingservice.ReplicateTaskQueueUserDataRequest) (*matchingservice.ReplicateTaskQueueUserDataResponse, error) {
	if e.namespaceReplicationQueue == nil {
		return &matchingservice.ReplicateTaskQueueUserDataResponse{}, nil
	}

	locks := e.getNamespaceUpdateLocks(request.GetNamespaceId())
	locks.replicationLock.Lock()
	defer locks.replicationLock.Unlock()

	err := e.namespaceReplicationQueue.Publish(ctx, &replicationspb.ReplicationTask{
		TaskType: enumsspb.REPLICATION_TASK_TYPE_TASK_QUEUE_USER_DATA,
		Attributes: &replicationspb.ReplicationTask_TaskQueueUserDataAttributes{
			TaskQueueUserDataAttributes: &replicationspb.TaskQueueUserDataAttributes{
				NamespaceId:   request.GetNamespaceId(),
				TaskQueueName: request.GetTaskQueue(),
				UserData:      request.GetUserData(),
			},
		},
	})
	return &matchingservice.ReplicateTaskQueueUserDataResponse{}, err

}

// nexusResult is container for a response or error.
// Only one field may be set at a time.
type nexusResult struct {
	successfulWorkerResponse *matchingservice.RespondNexusTaskCompletedRequest
	failedWorkerResponse     *matchingservice.RespondNexusTaskFailedRequest
	internalError            error
}

func (e *matchingEngineImpl) DispatchNexusTask(ctx context.Context, request *matchingservice.DispatchNexusTaskRequest) (*matchingservice.DispatchNexusTaskResponse, error) {
	partition, err := tqid.PartitionFromProto(request.GetTaskQueue(), request.GetNamespaceId(), enumspb.TASK_QUEUE_TYPE_NEXUS)
	if err != nil {
		return nil, err
	}
	pm, err := e.getTaskQueuePartitionManager(ctx, partition, true)
	if err != nil {
		return nil, err
	}

	taskID := uuid.New()
	resp, err := pm.DispatchNexusTask(ctx, taskID, request)

	// if we get a response or error it means that the Nexus task was handled by forwarding to another matching host
	// this remote host's result can be returned directly
	if resp != nil || err != nil {
		return resp, err
	}

	// if we get here it means that dispatch of query task has occurred locally
	// must wait on result channel to get query result
	resultCh := make(chan *nexusResult, 1)
	e.nexusResults.Set(taskID, resultCh)
	defer e.nexusResults.Delete(taskID)

	select {
	case result := <-resultCh:
		if result.internalError != nil {
			return nil, result.internalError
		}
		if result.failedWorkerResponse != nil {
			return &matchingservice.DispatchNexusTaskResponse{Outcome: &matchingservice.DispatchNexusTaskResponse_HandlerError{
				HandlerError: result.failedWorkerResponse.GetRequest().GetError(),
			}}, nil
		}

		return &matchingservice.DispatchNexusTaskResponse{Outcome: &matchingservice.DispatchNexusTaskResponse_Response{
			Response: result.successfulWorkerResponse.GetRequest().GetResponse(),
		}}, nil
	case <-ctx.Done():
		return nil, ctx.Err()
	}
}

func (e *matchingEngineImpl) PollNexusTaskQueue(
	ctx context.Context,
	req *matchingservice.PollNexusTaskQueueRequest,
	opMetrics metrics.Handler,
) (*matchingservice.PollNexusTaskQueueResponse, error) {
	namespaceID := namespace.ID(req.GetNamespaceId())
	pollerID := req.GetPollerId()
	request := req.Request
	taskQueueName := request.TaskQueue.GetName()
	e.logger.Debug("Received PollNexusTaskQueue for taskQueue", tag.Name(taskQueueName))
pollLoop:
	for {
		err := common.IsValidContext(ctx)
		if err != nil {
			return nil, err
		}
		// Add frontend generated pollerID to context so taskqueueMgr can support cancellation of
		// long-poll when frontend calls CancelOutstandingPoll API
		pollerCtx := context.WithValue(ctx, pollerIDKey, pollerID)
		pollerCtx = context.WithValue(pollerCtx, identityKey, request.GetIdentity())
		partition, err := tqid.PartitionFromProto(request.TaskQueue, req.NamespaceId, enumspb.TASK_QUEUE_TYPE_NEXUS)
		if err != nil {
			return nil, err
		}
		pollMetadata := &pollMetadata{
			workerVersionCapabilities: request.WorkerVersionCapabilities,
			forwardedFrom:             req.GetForwardedSource(),
		}
		task, _, err := e.pollTask(pollerCtx, partition, pollMetadata)
		if err != nil {
			if errors.Is(err, errNoTasks) {
				return &matchingservice.PollNexusTaskQueueResponse{}, nil
			}
			return nil, err
		}

		if task.isStarted() {
			// tasks received from remote are already started. So, simply forward the response
			return task.pollNexusTaskQueueResponse(), nil
		}

		task.finish(err)
		if err != nil {
			continue pollLoop
		}

		taskToken := &tokenspb.NexusTask{
			NamespaceId: string(namespaceID),
			TaskQueue:   taskQueueName,
			TaskId:      task.nexus.taskID,
		}
		serializedToken, _ := e.tokenSerializer.SerializeNexusTaskToken(taskToken)
		return &matchingservice.PollNexusTaskQueueResponse{
			Response: &workflowservice.PollNexusTaskQueueResponse{
				TaskToken: serializedToken,
				Request:   task.nexus.request.GetRequest(),
			},
		}, nil
	}
}

func (e *matchingEngineImpl) RespondNexusTaskCompleted(ctx context.Context, request *matchingservice.RespondNexusTaskCompletedRequest, opMetrics metrics.Handler) (*matchingservice.RespondNexusTaskCompletedResponse, error) {
	resultCh, ok := e.nexusResults.Pop(request.GetTaskId())
	if !ok {
		opMetrics.Counter(metrics.RespondNexusTaskFailedPerTaskQueueCounter.Name()).Record(1)
		return nil, serviceerror.NewNotFound("nexus task not found or already expired")
	}
	resultCh <- &nexusResult{
		successfulWorkerResponse: request,
		internalError:            nil,
	}
	return &matchingservice.RespondNexusTaskCompletedResponse{}, nil
}

func (e *matchingEngineImpl) RespondNexusTaskFailed(ctx context.Context, request *matchingservice.RespondNexusTaskFailedRequest, opMetrics metrics.Handler) (*matchingservice.RespondNexusTaskFailedResponse, error) {
	resultCh, ok := e.nexusResults.Pop(request.GetTaskId())
	if !ok {
		opMetrics.Counter(metrics.RespondNexusTaskFailedPerTaskQueueCounter.Name()).Record(1)
		return nil, serviceerror.NewNotFound("nexus task not found or already expired")
	}
	resultCh <- &nexusResult{
		failedWorkerResponse: request,
		internalError:        nil,
	}
	return &matchingservice.RespondNexusTaskFailedResponse{}, nil
}

func (e *matchingEngineImpl) CreateNexusIncomingService(ctx context.Context, request *matchingservice.CreateNexusIncomingServiceRequest) (*matchingservice.CreateNexusIncomingServiceResponse, error) {
	namespaceID, err := e.namespaceRegistry.GetNamespaceID(namespace.Name(request.GetSpec().GetNamespace()))
	if err != nil {
		return nil, err
	}
	return e.incomingServiceClient.CreateNexusIncomingService(ctx, &internalCreateRequest{
		spec:        request.GetSpec(),
		namespaceID: namespaceID.String(),
		clusterID:   e.clusterMeta.GetClusterID(),
		timeSource:  e.timeSource,
	})
}

func (e *matchingEngineImpl) UpdateNexusIncomingService(ctx context.Context, request *matchingservice.UpdateNexusIncomingServiceRequest) (*matchingservice.UpdateNexusIncomingServiceResponse, error) {
	namespaceID, err := e.namespaceRegistry.GetNamespaceID(namespace.Name(request.GetSpec().GetNamespace()))
	if err != nil {
		return nil, err
	}
	return e.incomingServiceClient.UpdateNexusIncomingService(ctx, &internalUpdateRequest{
		serviceID:   request.GetId(),
		version:     request.GetVersion(),
		spec:        request.GetSpec(),
		namespaceID: namespaceID.String(),
		clusterID:   e.clusterMeta.GetClusterID(),
		timeSource:  e.timeSource,
	})
}

func (e *matchingEngineImpl) DeleteNexusIncomingService(ctx context.Context, request *matchingservice.DeleteNexusIncomingServiceRequest) (*matchingservice.DeleteNexusIncomingServiceResponse, error) {
	return e.incomingServiceClient.DeleteNexusIncomingService(ctx, request)
}

func (e *matchingEngineImpl) ListNexusIncomingServices(ctx context.Context, request *matchingservice.ListNexusIncomingServicesRequest) (*matchingservice.ListNexusIncomingServicesResponse, error) {
	lastKnownVersion := request.LastKnownTableVersion

	if request.Wait {
		if request.NextPageToken != nil {
			return nil, serviceerror.NewInvalidArgument("request Wait=true and NextPageToken!=nil on ListNexusIncomingServices request. waiting is only allowed on first page")
		}

		// if waiting, send request with unknown table version so we get the newest view of the table
		request.LastKnownTableVersion = 0

		var cancel context.CancelFunc
		ctx, cancel = newChildContext(ctx, e.config.ListNexusIncomingServicesLongPollTimeout(), returnEmptyTaskTimeBudget)
		defer cancel()
	}

	for {
		resp, tableVersionChanged, err := e.incomingServiceClient.ListNexusIncomingServices(ctx, request)
		if err != nil {
			return resp, err
		}

		if request.Wait && lastKnownVersion == resp.TableVersion {
			// long-poll: wait for data to change/appear
			select {
			case <-ctx.Done():
				return resp, nil
			case <-tableVersionChanged:
				continue
			}
		}

		return resp, err
	}
}

func (e *matchingEngineImpl) getNamespaceUpdateLocks(namespaceId string) *namespaceUpdateLocks {
	e.namespaceUpdateLockMapLock.Lock()
	defer e.namespaceUpdateLockMapLock.Unlock()
	locks, found := e.namespaceUpdateLockMap[namespaceId]
	if !found {
		locks = &namespaceUpdateLocks{}
		e.namespaceUpdateLockMap[namespaceId] = locks
	}
	return locks
}

func (e *matchingEngineImpl) getHostInfo(partitionKey string) (string, error) {
	host, err := e.serviceResolver.Lookup(partitionKey)
	if err != nil {
		return "", err
	}
	return host.GetAddress(), nil
}

func (e *matchingEngineImpl) getAllPartitionRpcNames(
	ns namespace.Name,
	taskQueue *taskqueuepb.TaskQueue,
	taskQueueType enumspb.TaskQueueType,
) ([]string, error) {
	var partitionKeys []string
	namespaceID, err := e.namespaceRegistry.GetNamespaceID(ns)
	if err != nil {
		return partitionKeys, err
	}
	taskQueueFamily, err := tqid.NewTaskQueueFamily(namespaceID.String(), taskQueue.GetName())
	if err != nil {
		return partitionKeys, err
	}

	n := e.config.NumTaskqueueWritePartitions(ns.String(), taskQueueFamily.Name(), taskQueueType)
	for i := 0; i < n; i++ {
		partitionKeys = append(partitionKeys, taskQueueFamily.TaskQueue(taskQueueType).NormalPartition(i).RpcName())
	}
	return partitionKeys, nil
}

func (e *matchingEngineImpl) pollTask(
	ctx context.Context,
	partition tqid.Partition,
	pollMetadata *pollMetadata,
) (*internalTask, bool, error) {
	pm, err := e.getTaskQueuePartitionManager(ctx, partition, true)
	if err != nil {
		return nil, false, err
	}

	// We need to set a shorter timeout than the original ctx; otherwise, by the time ctx deadline is
	// reached, instead of emptyTask, context timeout error is returned to the frontend by the rpc stack,
	// which counts against our SLO. By shortening the timeout by a very small amount, the emptyTask can be
	// returned to the handler before a context timeout error is generated.
	ctx, cancel := newChildContext(ctx, pm.LongPollExpirationInterval(), returnEmptyTaskTimeBudget)
	defer cancel()

	if pollerID, ok := ctx.Value(pollerIDKey).(string); ok && pollerID != "" {
		e.outstandingPollers.Set(pollerID, cancel)
		defer e.outstandingPollers.Delete(pollerID)
	}
	return pm.PollTask(ctx, pollMetadata)
}

// Unloads the given task queue partition. If it has already been unloaded (i.e. it's not present in the loaded
// partitions map), then does nothing.
func (e *matchingEngineImpl) unloadTaskQueuePartition(unloadPM taskQueuePartitionManager) {
	e.unloadTaskQueuePartitionByKey(unloadPM.Partition(), unloadPM)
}

// Unloads a task queue partition by id. If unloadPM is given and the loaded partition for queueID does not match
// unloadPM, then nothing is unloaded from matching engine (but unloadPM will be stopped).
// Returns true if it unloaded a partition and false if not.
func (e *matchingEngineImpl) unloadTaskQueuePartitionByKey(partition tqid.Partition, unloadPM taskQueuePartitionManager) bool {
	key := partition.Key()
	e.partitionsLock.Lock()
	foundTQM, ok := e.partitions[key]
	if !ok || (unloadPM != nil && foundTQM != unloadPM) {
		e.partitionsLock.Unlock()
		if unloadPM != nil {
			unloadPM.Stop()
		}
		return false
	}
	delete(e.partitions, key)
	e.partitionsLock.Unlock()
	foundTQM.Stop()
	return true
}

// Responsible for emitting and updating loaded_physical_task_queue_count metric
func (e *matchingEngineImpl) updatePhysicalTaskQueueGauge(pm *physicalTaskQueueManagerImpl, delta int) {

	// calculating versioned to be one of: “unversioned” or "buildId” or “versionSet”
	versioned := "unversioned"
	if buildID := pm.queue.BuildId(); buildID != "" {
		versioned = "buildId"
	} else if versionSet := pm.queue.VersionSet(); versionSet != "" {
		versioned = "versionSet"
	}

	physicalTaskQueueParameters := taskQueueCounterKey{
		namespaceID:   pm.partitionMgr.Partition().NamespaceId(),
		taskType:      pm.partitionMgr.Partition().TaskType(),
		partitionType: pm.partitionMgr.Partition().Kind(),
		versioned:     versioned,
	}

	e.gaugeMetrics.lock.Lock()
	defer e.gaugeMetrics.lock.Unlock()
	e.gaugeMetrics.loadedPhysicalTaskQueueCount[physicalTaskQueueParameters] += delta
	loadedPhysicalTaskQueueCounter := e.gaugeMetrics.loadedPhysicalTaskQueueCount[physicalTaskQueueParameters]

	pmImpl := pm.partitionMgr

	e.metricsHandler.Gauge(metrics.LoadedPhysicalTaskQueueGauge.Name()).Record(
		float64(loadedPhysicalTaskQueueCounter),
		metrics.NamespaceTag(pmImpl.ns.Name().String()),
		metrics.TaskTypeTag(physicalTaskQueueParameters.taskType.String()),
		metrics.PartitionTypeTag(physicalTaskQueueParameters.partitionType.String()),
	)
}

// Responsible for emitting and updating loaded_task_queue_family_count, loaded_task_queue_count and
// loaded_task_queue_partition_count metrics
func (e *matchingEngineImpl) updateTaskQueuePartitionGauge(pm *taskQueuePartitionManagerImpl, delta int) {

	// each metric shall be accessed based on the mentioned parameters
	taskQueueFamilyParameters := taskQueueCounterKey{
		namespaceID: pm.Partition().NamespaceId(),
	}

	taskQueueParameters := taskQueueCounterKey{
		namespaceID: pm.Partition().NamespaceId(),
		taskType:    pm.Partition().TaskType(),
	}

	taskQueuePartitionParameters := taskQueueCounterKey{
		namespaceID:   pm.Partition().NamespaceId(),
		taskType:      pm.Partition().TaskType(),
		partitionType: pm.Partition().Kind(),
	}

	rootPartition := pm.Partition().IsRoot()
	e.gaugeMetrics.lock.Lock()
	defer e.gaugeMetrics.lock.Unlock()

	loadedTaskQueueFamilyCounter, loadedTaskQueueCounter, loadedTaskQueuePartitionCounter :=
		e.gaugeMetrics.loadedTaskQueueFamilyCount[taskQueueFamilyParameters], e.gaugeMetrics.loadedTaskQueueCount[taskQueueParameters],
		e.gaugeMetrics.loadedTaskQueuePartitionCount[taskQueuePartitionParameters]

	loadedTaskQueuePartitionCounter += delta
	e.gaugeMetrics.loadedTaskQueuePartitionCount[taskQueuePartitionParameters] = loadedTaskQueuePartitionCounter
	if rootPartition {
		loadedTaskQueueCounter += delta
		e.gaugeMetrics.loadedTaskQueueCount[taskQueueParameters] = loadedTaskQueueCounter
		if pm.Partition().TaskType() == enumspb.TASK_QUEUE_TYPE_WORKFLOW {
			loadedTaskQueueFamilyCounter += delta
			e.gaugeMetrics.loadedTaskQueueFamilyCount[taskQueueFamilyParameters] = loadedTaskQueueFamilyCounter
		}
	}

	e.metricsHandler.Gauge(metrics.LoadedTaskQueueFamilyGauge.Name()).Record(
		float64(loadedTaskQueueFamilyCounter),
		metrics.NamespaceTag(pm.ns.Name().String()),
	)

	metrics.LoadedTaskQueueGauge.With(e.metricsHandler).Record(
		float64(loadedTaskQueueCounter),
		metrics.NamespaceTag(pm.ns.Name().String()),
		metrics.TaskTypeTag(taskQueueParameters.taskType.String()),
	)

	metrics.LoadedTaskQueuePartitionGauge.With(e.metricsHandler).Record(
		float64(loadedTaskQueuePartitionCounter),
		metrics.NamespaceTag(pm.ns.Name().String()),
		metrics.TaskTypeTag(taskQueueParameters.taskType.String()),
		metrics.PartitionTypeTag(taskQueuePartitionParameters.partitionType.String()),
	)
}

// Populate the workflow task response based on context and scheduled/started events.
func (e *matchingEngineImpl) createPollWorkflowTaskQueueResponse(
	task *internalTask,
	recordStartResp *historyservice.RecordWorkflowTaskStartedResponse,
	metricsHandler metrics.Handler,
) *matchingservice.PollWorkflowTaskQueueResponse {

	var serializedToken []byte
	if task.isQuery() {
		// for a query task
		queryRequest := task.query.request
		queryTaskToken := &tokenspb.QueryTask{
			NamespaceId: queryRequest.GetNamespaceId(),
			TaskQueue:   queryRequest.TaskQueue.Name,
			TaskId:      task.query.taskID,
		}
		serializedToken, _ = e.tokenSerializer.SerializeQueryTaskToken(queryTaskToken)
	} else {
		taskToken := tasktoken.NewWorkflowTaskToken(
			task.event.Data.GetNamespaceId(),
			task.event.Data.GetWorkflowId(),
			task.event.Data.GetRunId(),
			recordStartResp.GetScheduledEventId(),
			recordStartResp.GetStartedEventId(),
			recordStartResp.GetStartedTime(),
			recordStartResp.GetAttempt(),
			recordStartResp.GetClock(),
			recordStartResp.GetVersion(),
		)
		serializedToken, _ = e.tokenSerializer.Serialize(taskToken)
		if task.responseC == nil {
			ct := timestamp.TimeValue(task.event.Data.CreateTime)
			metrics.AsyncMatchLatencyPerTaskQueue.With(metricsHandler).Record(time.Since(ct))
		}
	}

	response := common.CreateMatchingPollWorkflowTaskQueueResponse(
		recordStartResp,
		task.workflowExecution(),
		serializedToken)

	if task.query != nil {
		response.Query = task.query.request.QueryRequest.Query
	}
	if task.backlogCountHint != nil {
		response.BacklogCountHint = task.backlogCountHint()
	}
	return response
}

// Populate the activity task response based on context and scheduled/started events.
func (e *matchingEngineImpl) createPollActivityTaskQueueResponse(
	task *internalTask,
	historyResponse *historyservice.RecordActivityTaskStartedResponse,
	metricsHandler metrics.Handler,
) *matchingservice.PollActivityTaskQueueResponse {

	scheduledEvent := historyResponse.ScheduledEvent
	if scheduledEvent.GetActivityTaskScheduledEventAttributes() == nil {
		panic("GetActivityTaskScheduledEventAttributes is not set")
	}
	attributes := scheduledEvent.GetActivityTaskScheduledEventAttributes()
	if attributes.ActivityId == "" {
		panic("ActivityTaskScheduledEventAttributes.ActivityID is not set")
	}
	if task.responseC == nil {
		ct := timestamp.TimeValue(task.event.Data.CreateTime)
		metrics.AsyncMatchLatencyPerTaskQueue.With(metricsHandler).Record(time.Since(ct))
	}

	taskToken := tasktoken.NewActivityTaskToken(
		task.event.Data.GetNamespaceId(),
		task.event.Data.GetWorkflowId(),
		task.event.Data.GetRunId(),
		task.event.Data.GetScheduledEventId(),
		attributes.GetActivityId(),
		attributes.GetActivityType().GetName(),
		historyResponse.GetAttempt(),
		historyResponse.GetClock(),
		historyResponse.GetVersion(),
	)
	serializedToken, _ := e.tokenSerializer.Serialize(taskToken)

	// This is here to ensure that this field is never nil as expected by the TS SDK.
	// This may happen if ScheduleActivityExecution was recorded in version 1.23.
	scheduleToCloseTimeout := attributes.ScheduleToCloseTimeout
	if scheduleToCloseTimeout == nil {
		scheduleToCloseTimeout = timestamp.DurationPtr(0)
	}

	return &matchingservice.PollActivityTaskQueueResponse{
		ActivityId:                  attributes.ActivityId,
		ActivityType:                attributes.ActivityType,
		Header:                      attributes.Header,
		Input:                       attributes.Input,
		WorkflowExecution:           task.workflowExecution(),
		CurrentAttemptScheduledTime: historyResponse.CurrentAttemptScheduledTime,
		ScheduledTime:               scheduledEvent.EventTime,
		ScheduleToCloseTimeout:      scheduleToCloseTimeout,
		StartedTime:                 historyResponse.StartedTime,
		StartToCloseTimeout:         attributes.StartToCloseTimeout,
		HeartbeatTimeout:            attributes.HeartbeatTimeout,
		TaskToken:                   serializedToken,
		Attempt:                     taskToken.Attempt,
		HeartbeatDetails:            historyResponse.HeartbeatDetails,
		WorkflowType:                historyResponse.WorkflowType,
		WorkflowNamespace:           historyResponse.WorkflowNamespace,
	}
}

func (e *matchingEngineImpl) recordWorkflowTaskStarted(
	ctx context.Context,
	pollReq *workflowservice.PollWorkflowTaskQueueRequest,
	task *internalTask,
) (*historyservice.RecordWorkflowTaskStartedResponse, error) {
	ctx, cancel := newRecordTaskStartedContext(ctx, task)
	defer cancel()

	return e.historyClient.RecordWorkflowTaskStarted(ctx, &historyservice.RecordWorkflowTaskStartedRequest{
		NamespaceId:       task.event.Data.GetNamespaceId(),
		WorkflowExecution: task.workflowExecution(),
		ScheduledEventId:  task.event.Data.GetScheduledEventId(),
		Clock:             task.event.Data.GetClock(),
		RequestId:         uuid.New(),
		PollRequest:       pollReq,
	})
}

func (e *matchingEngineImpl) recordActivityTaskStarted(
	ctx context.Context,
	pollReq *workflowservice.PollActivityTaskQueueRequest,
	task *internalTask,
) (*historyservice.RecordActivityTaskStartedResponse, error) {
	ctx, cancel := newRecordTaskStartedContext(ctx, task)
	defer cancel()

	return e.historyClient.RecordActivityTaskStarted(ctx, &historyservice.RecordActivityTaskStartedRequest{
		NamespaceId:       task.event.Data.GetNamespaceId(),
		WorkflowExecution: task.workflowExecution(),
		ScheduledEventId:  task.event.Data.GetScheduledEventId(),
		Clock:             task.event.Data.GetClock(),
		RequestId:         uuid.New(),
		PollRequest:       pollReq,
	})
}

// newRecordTaskStartedContext creates a context for recording
// activity or workflow task started. The parentCtx from
// pollActivity/WorkflowTaskQueue endpoint (which is a long poll
// API) has long timeout and unsuitable for recording task started,
// especially if the task is doing sync match and has caller
// (history transfer queue) waiting for response.
func newRecordTaskStartedContext(
	parentCtx context.Context,
	task *internalTask,
) (context.Context, context.CancelFunc) {
	timeout := recordTaskStartedDefaultTimeout
	if task.isSyncMatchTask() {
		timeout = recordTaskStartedSyncMatchTimeout
	}

	return context.WithTimeout(parentCtx, timeout)
}

// Revives a deleted build id updating its HLC timestamp.
// Returns a new build id leaving the provided one untouched.
func (e *matchingEngineImpl) reviveBuildId(ns *namespace.Namespace, taskQueue string, buildId *persistencespb.BuildId) *persistencespb.BuildId {
	// Bump the stamp and ensure it's newer than the deletion stamp.
	prevStamp := common.CloneProto(buildId.StateUpdateTimestamp)
	stamp := hlc.Next(prevStamp, e.timeSource)
	stamp.ClusterId = e.clusterMeta.GetClusterID()
	e.logger.Info("Revived build id while applying replication event",
		tag.WorkflowNamespace(ns.Name().String()),
		tag.WorkflowTaskQueueName(taskQueue),
		tag.BuildId(buildId.Id))
	return &persistencespb.BuildId{
		Id:                     buildId.GetId(),
		State:                  persistencespb.STATE_ACTIVE,
		StateUpdateTimestamp:   stamp,
		BecameDefaultTimestamp: buildId.BecameDefaultTimestamp,
	}
}

// We use a very short timeout for considering a sticky worker available, since tasks can also
// be processed on the normal queue.
func stickyWorkerAvailable(pm taskQueuePartitionManager) bool {
	return pm != nil && pm.HasPollerAfter("", time.Now().Add(-stickyPollerUnavailableWindow))
}<|MERGE_RESOLUTION|>--- conflicted
+++ resolved
@@ -947,17 +947,9 @@
 				}
 			}
 			reachability, err := getBuildIdTaskReachability(ctx,
-<<<<<<< HEAD
-				userData.GetVersioningData(),
-				e.visibilityManager,
-				e.reachabilityCache,
-				request.GetNamespaceId(),
-				req.GetNamespace(),
-				req.GetTaskQueue().GetName(),
-=======
 				newReachabilityCalculator(
 					userData.GetVersioningData(),
-					e.visibilityManager,
+					e.reachabilityCache,
 					request.GetNamespaceId(),
 					req.GetNamespace(),
 					req.GetTaskQueue().GetName(),
@@ -965,7 +957,6 @@
 				),
 				e.metricsHandler,
 				e.logger,
->>>>>>> ca056bea
 				bid,
 			)
 			if err != nil {
