--- conflicted
+++ resolved
@@ -88,10 +88,7 @@
 //     spread out and happen in background routines
 func newTaskQueueDB(
 	store persistence.TaskManager,
-<<<<<<< HEAD
-=======
 	matchingClient matchingservice.MatchingServiceClient,
->>>>>>> 00821c12
 	namespaceID namespace.ID,
 	taskQueue *taskQueueID,
 	kind enumspb.TaskQueueKind,
@@ -358,13 +355,8 @@
 // The DB write is performed remotely on an owning node for all user data updates in the namespace.
 //
 // On success returns a pointer to the updated data, which must *not* be mutated.
-<<<<<<< HEAD
-func (db *taskQueueDB) UpdateUserData(ctx context.Context, updateFn func(*persistencespb.TaskQueueUserData) (*persistencespb.TaskQueueUserData, error)) (*persistencespb.VersionedTaskQueueUserData, error) {
+func (db *taskQueueDB) UpdateUserData(ctx context.Context, updateFn func(*persistencespb.TaskQueueUserData) (*persistencespb.TaskQueueUserData, error), taskQueueLimitPerBuildId int) (*persistencespb.VersionedTaskQueueUserData, error) {
 	if !db.DbStoresUserData() {
-=======
-func (db *taskQueueDB) UpdateUserData(ctx context.Context, updateFn func(*persistencespb.TaskQueueUserData) (*persistencespb.TaskQueueUserData, error), taskQueueLimitPerBuildId int) (*persistencespb.VersionedTaskQueueUserData, error) {
-	if !db.taskQueue.OwnsUserData() {
->>>>>>> 00821c12
 		return nil, errUserDataNoMutateNonRoot
 	}
 	db.Lock()
