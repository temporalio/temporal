--- conflicted
+++ resolved
@@ -100,21 +100,14 @@
 	healthpb.RegisterHealthServer(s.server, s.healthServer)
 	s.healthServer.SetServingStatus(serviceName, healthpb.HealthCheckResponse_SERVING)
 
-<<<<<<< HEAD
 	go func() {
 		s.logger.Info("Starting to serve on matching listener")
 		if err := s.server.Serve(s.grpcListener); err != nil {
 			s.logger.Fatal("Failed to serve on matching listener", tag.Error(err))
 		}
 	}()
-=======
+
 	go s.membershipMonitor.Start()
-
-	s.logger.Info("Starting to serve on matching listener")
-	if err := s.server.Serve(s.grpcListener); err != nil {
-		s.logger.Fatal("Failed to serve on matching listener", tag.Error(err))
-	}
->>>>>>> 15f20174
 }
 
 // Stop stops the service
