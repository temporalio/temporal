// The MIT License
//
// Copyright (c) 2020 Temporal Technologies Inc.  All rights reserved.
//
// Copyright (c) 2020 Uber Technologies, Inc.
//
// Permission is hereby granted, free of charge, to any person obtaining a copy
// of this software and associated documentation files (the "Software"), to deal
// in the Software without restriction, including without limitation the rights
// to use, copy, modify, merge, publish, distribute, sublicense, and/or sell
// copies of the Software, and to permit persons to whom the Software is
// furnished to do so, subject to the following conditions:
//
// The above copyright notice and this permission notice shall be included in
// all copies or substantial portions of the Software.
//
// THE SOFTWARE IS PROVIDED "AS IS", WITHOUT WARRANTY OF ANY KIND, EXPRESS OR
// IMPLIED, INCLUDING BUT NOT LIMITED TO THE WARRANTIES OF MERCHANTABILITY,
// FITNESS FOR A PARTICULAR PURPOSE AND NONINFRINGEMENT. IN NO EVENT SHALL THE
// AUTHORS OR COPYRIGHT HOLDERS BE LIABLE FOR ANY CLAIM, DAMAGES OR OTHER
// LIABILITY, WHETHER IN AN ACTION OF CONTRACT, TORT OR OTHERWISE, ARISING FROM,
// OUT OF OR IN CONNECTION WITH THE SOFTWARE OR THE USE OR OTHER DEALINGS IN
// THE SOFTWARE.

package configs

import (
	"go.temporal.io/server/common/dynamicconfig"
	"go.temporal.io/server/common/headers"
	"go.temporal.io/server/common/quotas"
)

const (
	// OperatorPriority is used to give precedence to calls coming from web UI or tctl
	OperatorPriority = 0
)

var (
	APIToPriority = map[string]int{
<<<<<<< HEAD
		"AddActivityTask":                        1,
		"AddWorkflowTask":                        1,
		"CancelOutstandingPoll":                  1,
		"DescribeTaskQueue":                      1,
		"DescribeTaskQueuePartition":             1,
		"ListTaskQueuePartitions":                1,
		"PollActivityTaskQueue":                  1,
		"PollWorkflowTaskQueue":                  1,
		"QueryWorkflow":                          1,
		"RespondQueryTaskCompleted":              1,
		"GetWorkerBuildIdCompatibility":          1,
		"UpdateWorkerBuildIdCompatibility":       1,
		"GetTaskQueueUserData":                   1,
		"ApplyTaskQueueUserDataReplicationEvent": 1,
		"GetBuildIdTaskQueueMapping":             1,
		"ForceUnloadTaskQueue":                   1,
		"UpdateTaskQueueUserData":                1,
		"ReplicateTaskQueueUserData":             1,
		"UpdateWorkerVersioningRules":            1,
		"GetWorkerVersioningRules":               1,
=======
		"/temporal.server.api.matchingservice.v1.MatchingService/AddActivityTask":                        1,
		"/temporal.server.api.matchingservice.v1.MatchingService/AddWorkflowTask":                        1,
		"/temporal.server.api.matchingservice.v1.MatchingService/CancelOutstandingPoll":                  1,
		"/temporal.server.api.matchingservice.v1.MatchingService/DescribeTaskQueue":                      1,
		"/temporal.server.api.matchingservice.v1.MatchingService/ListTaskQueuePartitions":                1,
		"/temporal.server.api.matchingservice.v1.MatchingService/PollActivityTaskQueue":                  1,
		"/temporal.server.api.matchingservice.v1.MatchingService/PollWorkflowTaskQueue":                  1,
		"/temporal.server.api.matchingservice.v1.MatchingService/QueryWorkflow":                          1,
		"/temporal.server.api.matchingservice.v1.MatchingService/RespondQueryTaskCompleted":              1,
		"/temporal.server.api.matchingservice.v1.MatchingService/GetWorkerBuildIdCompatibility":          1,
		"/temporal.server.api.matchingservice.v1.MatchingService/UpdateWorkerBuildIdCompatibility":       1,
		"/temporal.server.api.matchingservice.v1.MatchingService/GetTaskQueueUserData":                   1,
		"/temporal.server.api.matchingservice.v1.MatchingService/ApplyTaskQueueUserDataReplicationEvent": 1,
		"/temporal.server.api.matchingservice.v1.MatchingService/GetBuildIdTaskQueueMapping":             1,
		"/temporal.server.api.matchingservice.v1.MatchingService/ForceUnloadTaskQueue":                   1,
		"/temporal.server.api.matchingservice.v1.MatchingService/UpdateTaskQueueUserData":                1,
		"/temporal.server.api.matchingservice.v1.MatchingService/ReplicateTaskQueueUserData":             1,
		"/temporal.server.api.matchingservice.v1.MatchingService/PollNexusTaskQueue":                     1,
		"/temporal.server.api.matchingservice.v1.MatchingService/RespondNexusTaskCompleted":              1,
		"/temporal.server.api.matchingservice.v1.MatchingService/RespondNexusTaskFailed":                 1,
		"/temporal.server.api.matchingservice.v1.MatchingService/DispatchNexusTask":                      1,
		"/temporal.server.api.matchingservice.v1.MatchingService/CreateNexusIncomingService":             1,
		"/temporal.server.api.matchingservice.v1.MatchingService/UpdateNexusIncomingService":             1,
		"/temporal.server.api.matchingservice.v1.MatchingService/ListNexusIncomingServices":              1,
		"/temporal.server.api.matchingservice.v1.MatchingService/DeleteNexusIncomingService":             1,
>>>>>>> 017d8be6
	}

	APIPrioritiesOrdered = []int{0, 1}
)

func NewPriorityRateLimiter(
	rateFn quotas.RateFn,
	operatorRPSRatio dynamicconfig.FloatPropertyFn,
) quotas.RequestRateLimiter {
	rateLimiters := make(map[int]quotas.RequestRateLimiter)
	for priority := range APIPrioritiesOrdered {
		if priority == OperatorPriority {
			rateLimiters[priority] = quotas.NewRequestRateLimiterAdapter(quotas.NewDefaultIncomingRateLimiter(operatorRateFn(rateFn, operatorRPSRatio)))
		} else {
			rateLimiters[priority] = quotas.NewRequestRateLimiterAdapter(quotas.NewDefaultIncomingRateLimiter(rateFn))
		}
	}
	return quotas.NewPriorityRateLimiter(func(req quotas.Request) int {
		if req.CallerType == headers.CallerTypeOperator {
			return OperatorPriority
		}
		if priority, ok := APIToPriority[req.API]; ok {
			return priority
		}
		return APIPrioritiesOrdered[len(APIPrioritiesOrdered)-1]
	}, rateLimiters)
}

func operatorRateFn(
	rateFn quotas.RateFn,
	operatorRPSRatio dynamicconfig.FloatPropertyFn,
) quotas.RateFn {
	return func() float64 {
		return operatorRPSRatio() * rateFn()
	}
}<|MERGE_RESOLUTION|>--- conflicted
+++ resolved
@@ -37,28 +37,6 @@
 
 var (
 	APIToPriority = map[string]int{
-<<<<<<< HEAD
-		"AddActivityTask":                        1,
-		"AddWorkflowTask":                        1,
-		"CancelOutstandingPoll":                  1,
-		"DescribeTaskQueue":                      1,
-		"DescribeTaskQueuePartition":             1,
-		"ListTaskQueuePartitions":                1,
-		"PollActivityTaskQueue":                  1,
-		"PollWorkflowTaskQueue":                  1,
-		"QueryWorkflow":                          1,
-		"RespondQueryTaskCompleted":              1,
-		"GetWorkerBuildIdCompatibility":          1,
-		"UpdateWorkerBuildIdCompatibility":       1,
-		"GetTaskQueueUserData":                   1,
-		"ApplyTaskQueueUserDataReplicationEvent": 1,
-		"GetBuildIdTaskQueueMapping":             1,
-		"ForceUnloadTaskQueue":                   1,
-		"UpdateTaskQueueUserData":                1,
-		"ReplicateTaskQueueUserData":             1,
-		"UpdateWorkerVersioningRules":            1,
-		"GetWorkerVersioningRules":               1,
-=======
 		"/temporal.server.api.matchingservice.v1.MatchingService/AddActivityTask":                        1,
 		"/temporal.server.api.matchingservice.v1.MatchingService/AddWorkflowTask":                        1,
 		"/temporal.server.api.matchingservice.v1.MatchingService/CancelOutstandingPoll":                  1,
@@ -84,7 +62,9 @@
 		"/temporal.server.api.matchingservice.v1.MatchingService/UpdateNexusIncomingService":             1,
 		"/temporal.server.api.matchingservice.v1.MatchingService/ListNexusIncomingServices":              1,
 		"/temporal.server.api.matchingservice.v1.MatchingService/DeleteNexusIncomingService":             1,
->>>>>>> 017d8be6
+		"/temporal.server.api.matchingservice.v1.MatchingService/UpdateWorkerVersioningRules":              1,
+		"/temporal.server.api.matchingservice.v1.MatchingService/GetWorkerVersioningRules":             1,
+		"/temporal.server.api.matchingservice.v1.MatchingService/DescribeTaskQueuePartition":             1,
 	}
 
 	APIPrioritiesOrdered = []int{0, 1}
