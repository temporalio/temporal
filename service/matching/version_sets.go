// The MIT License
//
// Copyright (c) 2020 Temporal Technologies Inc.  All rights reserved.
//
// Copyright (c) 2020 Uber Technologies, Inc.
//
// Permission is hereby granted, free of charge, to any person obtaining a copy
// of this software and associated documentation files (the "Software"), to deal
// in the Software without restriction, including without limitation the rights
// to use, copy, modify, merge, publish, distribute, sublicense, and/or sell
// copies of the Software, and to permit persons to whom the Software is
// furnished to do so, subject to the following conditions:
//
// The above copyright notice and this permission notice shall be included in
// all copies or substantial portions of the Software.
//
// THE SOFTWARE IS PROVIDED "AS IS", WITHOUT WARRANTY OF ANY KIND, EXPRESS OR
// IMPLIED, INCLUDING BUT NOT LIMITED TO THE WARRANTIES OF MERCHANTABILITY,
// FITNESS FOR A PARTICULAR PURPOSE AND NONINFRINGEMENT. IN NO EVENT SHALL THE
// AUTHORS OR COPYRIGHT HOLDERS BE LIABLE FOR ANY CLAIM, DAMAGES OR OTHER
// LIABILITY, WHETHER IN AN ACTION OF CONTRACT, TORT OR OTHERWISE, ARISING FROM,
// OUT OF OR IN CONNECTION WITH THE SOFTWARE OR THE USE OR OTHER DEALINGS IN
// THE SOFTWARE.

package matching

import (
	"fmt"

	"crypto/sha256"
	"encoding/base64"

	commonpb "go.temporal.io/api/common/v1"
	"go.temporal.io/api/serviceerror"
	taskqueuepb "go.temporal.io/api/taskqueue/v1"
	"go.temporal.io/api/workflowservice/v1"
	persistencespb "go.temporal.io/server/api/persistence/v1"
	hlc "go.temporal.io/server/common/clock/hybrid_logical_clock"
	serviceerrors "go.temporal.io/server/common/serviceerror"
	"go.temporal.io/server/common/util"
)

var (
	// Error used to signal that a queue has no versioning data. This shouldn't escape matching.
	errEmptyVersioningData = serviceerror.NewInternal("versioning data is empty")
)

// ToBuildIdOrderingResponse transforms the internal VersioningData representation to public representation.
// If maxSets is given, the last sets up to maxSets will be returned.
func ToBuildIdOrderingResponse(data *persistencespb.VersioningData, maxSets int) *workflowservice.GetWorkerBuildIdCompatibilityResponse {
	lenSets := len(data.GetVersionSets())
	numSets := lenSets
	if maxSets > 0 && numSets > maxSets {
		numSets = maxSets
	}
	versionSets := make([]*taskqueuepb.CompatibleVersionSet, numSets)
	for i := range versionSets {
		set := data.GetVersionSets()[i+lenSets-numSets]
		buildIds := make([]string, 0, len(set.GetBuildIds()))
		for _, version := range set.GetBuildIds() {
			if version.State == persistencespb.STATE_ACTIVE {
				buildIds = append(buildIds, version.Id)
			}
		}
		versionSets[i] = &taskqueuepb.CompatibleVersionSet{BuildIds: buildIds}
	}
	return &workflowservice.GetWorkerBuildIdCompatibilityResponse{MajorVersionSets: versionSets}
}

func checkLimits(g *persistencespb.VersioningData, maxSets, maxBuildIds int) error {
	sets := g.GetVersionSets()
	if maxSets > 0 && len(sets) > maxSets {
		return serviceerror.NewFailedPrecondition(fmt.Sprintf("update would exceed number of compatible version sets permitted in namespace dynamic config (%v/%v)", len(sets), maxSets))
	}
	if maxBuildIds == 0 {
		return nil
	}
	numBuildIds := 0
	for _, set := range sets {
		numBuildIds += len(set.GetBuildIds())
	}
	if numBuildIds > maxBuildIds {
		return serviceerror.NewFailedPrecondition(fmt.Sprintf("update would exceed number of build IDs permitted in namespace dynamic config (%v/%v)", numBuildIds, maxBuildIds))
	}
	return nil
}

// UpdateVersionSets updates version sets given existing versioning data and an update request. The request is expected
// to have already been validated.
//
// See the API docs for more detail. In short, the versioning data representation consists of a sequence of sequences of
// compatible versions. Like so:
//
//	                     *
//	┬─1.0───2.0─┬─3.0───4.0
//	│           ├─3.1
//	│           └─3.2
//	├─1.1
//	├─1.2
//	└─1.3
//
// In the above example, 4.0 is the current default version and no other versions are compatible with it. The previous
// compatible set is the 3.x set, with 3.2 being the current default for that set, and so on. The * represents the
// current default set pointer, which can be shifted around by the user.
//
// A request may:
//  1. Add a new version possibly as the new overall default version, creating a new set.
//  2. Add a new version, compatible with some existing version, adding it to that existing set and making it the new
//     default for that set.
//  3. Target some existing version, marking it (and thus its set) as the default set.
//
// Deletions are performed by a background process which verifies build IDs are no longer in use and safe to delete (not yet implemented).
//
// Update may fail with FailedPrecondition if it would cause exceeding the supplied limits.
func UpdateVersionSets(clock hlc.Clock, data *persistencespb.VersioningData, req *workflowservice.UpdateWorkerBuildIdCompatibilityRequest, maxSets, maxBuildIds int) (*persistencespb.VersioningData, error) {
	data, err := updateImpl(clock, data, req)
	if err != nil {
		return nil, err
	}
	if err := checkLimits(data, maxSets, maxBuildIds); err != nil {
		return nil, err
	}
	return data, nil
}

func gatherBuildIds(data *persistencespb.VersioningData) map[string]struct{} {
	buildIds := make(map[string]struct{}, 0)
	for _, set := range data.GetVersionSets() {
		for _, buildId := range set.BuildIds {
			if buildId.State == persistencespb.STATE_ACTIVE {
				buildIds[buildId.Id] = struct{}{}
			}
		}
	}
	return buildIds
}

func RemoveBuildIds(clock hlc.Clock, versioningData *persistencespb.VersioningData, buildIds []string) *persistencespb.VersioningData {
	buildIdsMap := make(map[string]struct{}, len(buildIds))
	for _, buildId := range buildIds {
		buildIdsMap[buildId] = struct{}{}
	}
	modifiedData := shallowCloneVersioningData(versioningData)
	for setIdx, original := range modifiedData.GetVersionSets() {
		set := shallowCloneVersionSet(original)
		modifiedData.VersionSets[setIdx] = set
		for buildIdIdx, buildId := range set.BuildIds {
			if _, found := buildIdsMap[buildId.Id]; found {
				set.BuildIds[buildIdIdx] = &persistencespb.BuildId{
					Id:                   buildId.Id,
					State:                persistencespb.STATE_DELETED,
					StateUpdateTimestamp: &clock,
				}
			}
		}
	}
	return modifiedData
}

// GetBuildIdDeltas compares all active build ids in prev and curr sets and returns sets of added and removed build ids.
func GetBuildIdDeltas(prev *persistencespb.VersioningData, curr *persistencespb.VersioningData) (added []string, removed []string) {
	prevBuildIds := gatherBuildIds(prev)
	currBuildIds := gatherBuildIds(curr)

	for buildId := range prevBuildIds {
		if _, found := currBuildIds[buildId]; !found {
			removed = append(removed, buildId)
		}
	}
	for buildId := range currBuildIds {
		if _, found := prevBuildIds[buildId]; !found {
			added = append(added, buildId)
		}
	}
	return added, removed
}

func hashBuildId(buildID string) string {
	bytes := []byte(buildID)
	summed := sha256.Sum256(bytes)
	// 20 base64 chars of entropy is enough for this case
	return base64.URLEncoding.EncodeToString(summed[:])[:20]
}

func shallowCloneVersioningData(data *persistencespb.VersioningData) *persistencespb.VersioningData {
	clone := persistencespb.VersioningData{
		VersionSets:            make([]*persistencespb.CompatibleVersionSet, len(data.GetVersionSets())),
		DefaultUpdateTimestamp: data.GetDefaultUpdateTimestamp(),
	}
	copy(clone.VersionSets, data.GetVersionSets())
	return &clone
}

func shallowCloneVersionSet(set *persistencespb.CompatibleVersionSet) *persistencespb.CompatibleVersionSet {
	clone := &persistencespb.CompatibleVersionSet{
		SetIds:                 set.SetIds,
		BuildIds:               make([]*persistencespb.BuildId, len(set.BuildIds)),
		DefaultUpdateTimestamp: set.DefaultUpdateTimestamp,
	}
	copy(clone.BuildIds, set.BuildIds)
	return clone
}

//nolint:revive // cyclomatic complexity
func updateImpl(timestamp hlc.Clock, existingData *persistencespb.VersioningData, req *workflowservice.UpdateWorkerBuildIdCompatibilityRequest) (*persistencespb.VersioningData, error) {
	// First find if the targeted version is already in the sets
	targetedVersion := extractTargetedVersion(req)
	targetSetIdx, versionInSetIdx := findVersion(existingData, targetedVersion)
	numExistingSets := len(existingData.GetVersionSets())
	modifiedData := shallowCloneVersioningData(existingData)

	if req.GetAddNewBuildIdInNewDefaultSet() != "" {
		targetIsInDefaultSet := targetSetIdx == numExistingSets-1
		targetIsOnlyBuildIdInSet := versionInSetIdx == 0 && len(existingData.VersionSets[numExistingSets-1].BuildIds) == 1
		// Make the request idempotent
		if numExistingSets > 0 && targetIsInDefaultSet && targetIsOnlyBuildIdInSet {
			return existingData, nil
		}
		// If it's not already in the sets, add it as the new default set
		if targetSetIdx != -1 {
			return nil, serviceerror.NewInvalidArgument(fmt.Sprintf("version %s already exists", targetedVersion))
		}

		modifiedData.VersionSets = append(modifiedData.VersionSets, &persistencespb.CompatibleVersionSet{
			SetIds:   []string{hashBuildId(targetedVersion)},
			BuildIds: []*persistencespb.BuildId{{Id: targetedVersion, State: persistencespb.STATE_ACTIVE, StateUpdateTimestamp: &timestamp}},
		})
		makeVersionInSetDefault(modifiedData, len(modifiedData.VersionSets)-1, 0, &timestamp)
		makeDefaultSet(modifiedData, len(modifiedData.VersionSets)-1, &timestamp)
	} else if addNew := req.GetAddNewCompatibleBuildId(); addNew != nil {
		compatVer := addNew.GetExistingCompatibleBuildId()
		compatSetIdx, _ := findVersion(modifiedData, compatVer)
		if compatSetIdx == -1 {
			return nil, serviceerror.NewNotFound(
				fmt.Sprintf("targeted compatible_version %v not found", compatVer))
		}
		if targetSetIdx != -1 {
			// If the version does exist, this operation can't do anything meaningful, but we can fail if the user
			// says the version is now compatible with some different set.
			if compatSetIdx == targetSetIdx {
				if addNew.GetMakeSetDefault() && targetSetIdx != numExistingSets-1 {
					return nil, serviceerror.NewInvalidArgument(fmt.Sprintf("version %s already exists and is not default for queue", targetedVersion))
				}
				if versionInSetIdx != len(existingData.GetVersionSets()[targetSetIdx].BuildIds)-1 {
					return nil, serviceerror.NewInvalidArgument(fmt.Sprintf("version %s already exists and is not default in set", targetedVersion))
				}
				// Make the operation idempotent
				return existingData, nil
			}
			return nil, serviceerror.NewInvalidArgument(fmt.Sprintf("%s requested to be made compatible with %s but both versions exist and are incompatible", targetedVersion, compatVer))
		}

		// First duplicate the build IDs to avoid mutation
		lastIdx := len(existingData.VersionSets[compatSetIdx].BuildIds)
		modifiedData.VersionSets[compatSetIdx] = shallowCloneVersionSet(modifiedData.VersionSets[compatSetIdx])

		// If the version doesn't exist, add it to the compatible set
		modifiedData.VersionSets[compatSetIdx].BuildIds = append(modifiedData.VersionSets[compatSetIdx].BuildIds,
			&persistencespb.BuildId{Id: targetedVersion, State: persistencespb.STATE_ACTIVE, StateUpdateTimestamp: &timestamp})
		makeVersionInSetDefault(modifiedData, compatSetIdx, lastIdx, &timestamp)
		if addNew.GetMakeSetDefault() {
			makeDefaultSet(modifiedData, compatSetIdx, &timestamp)
		}
	} else if req.GetPromoteSetByBuildId() != "" {
		if targetSetIdx == -1 {
			return nil, serviceerror.NewNotFound(fmt.Sprintf("targeted version %v not found", targetedVersion))
		}
		if targetSetIdx == numExistingSets-1 {
			// Make the request idempotent
			return existingData, nil
		}
		makeDefaultSet(modifiedData, targetSetIdx, &timestamp)
	} else if req.GetPromoteBuildIdWithinSet() != "" {
		if targetSetIdx == -1 {
			return nil, serviceerror.NewNotFound(fmt.Sprintf("targeted version %v not found", targetedVersion))
		}
		if versionInSetIdx == len(existingData.GetVersionSets()[targetSetIdx].BuildIds)-1 {
			// Make the request idempotent
			return existingData, nil
		}
		// We're gonna have to copy here to to avoid mutating the original
		numBuildIds := len(existingData.GetVersionSets()[targetSetIdx].BuildIds)
		buildIDsCopy := make([]*persistencespb.BuildId, numBuildIds)
		copy(buildIDsCopy, existingData.VersionSets[targetSetIdx].BuildIds)
		modifiedData.VersionSets[targetSetIdx] = &persistencespb.CompatibleVersionSet{
			SetIds:   existingData.VersionSets[targetSetIdx].SetIds,
			BuildIds: buildIDsCopy,
		}
<<<<<<< HEAD
		makeVersionInSetDefault(modifiedData, targetSetIdx, versionInSetIdx, &timestamp)
=======
		makeVersionInSetDefault(&modifiedData, targetSetIdx, versionInSetIdx, &timestamp)
	} else if mergeSets := req.GetMergeSets(); mergeSets != nil {
		if targetSetIdx == -1 {
			return nil, serviceerror.NewNotFound(fmt.Sprintf("targeted primary version %v not found", targetedVersion))
		}
		secondaryBuildID := mergeSets.GetSecondarySetBuildId()
		secondarySetIdx, _ := findVersion(&modifiedData, secondaryBuildID)
		if secondarySetIdx == -1 {
			return nil, serviceerror.NewNotFound(fmt.Sprintf("targeted secondary version %v not found", secondaryBuildID))
		}
		if targetSetIdx == secondarySetIdx {
			// Nothing to be done
			return existingData, nil
		}
		// Merge the sets together, preserving the primary set's default by making it have the most recent timestamp.
		primarySet := modifiedData.VersionSets[targetSetIdx]
		justPrimaryData := &persistencespb.VersioningData{
			VersionSets: []*persistencespb.CompatibleVersionSet{{
				SetIds:                 primarySet.SetIds,
				BuildIds:               primarySet.BuildIds,
				DefaultUpdateTimestamp: &timestamp,
			}},
			DefaultUpdateTimestamp: modifiedData.DefaultUpdateTimestamp,
		}
		secondarySet := modifiedData.VersionSets[secondarySetIdx]
		modifiedData.VersionSets[secondarySetIdx] = &persistencespb.CompatibleVersionSet{
			SetIds:                 mergeSetIDs(primarySet.SetIds, secondarySet.SetIds),
			BuildIds:               secondarySet.BuildIds,
			DefaultUpdateTimestamp: secondarySet.DefaultUpdateTimestamp,
		}
		mergedData := MergeVersioningData(justPrimaryData, &modifiedData)
		modifiedData = *mergedData
>>>>>>> 137886a7
	}

	return modifiedData, nil
}

func extractTargetedVersion(req *workflowservice.UpdateWorkerBuildIdCompatibilityRequest) string {
	if req.GetAddNewCompatibleBuildId() != nil {
		return req.GetAddNewCompatibleBuildId().GetNewBuildId()
	} else if req.GetPromoteSetByBuildId() != "" {
		return req.GetPromoteSetByBuildId()
	} else if req.GetPromoteBuildIdWithinSet() != "" {
		return req.GetPromoteBuildIdWithinSet()
	} else if req.GetAddNewBuildIdInNewDefaultSet() != "" {
		return req.GetAddNewBuildIdInNewDefaultSet()
	}
	return req.GetMergeSets().GetPrimarySetBuildId()
}

// Finds the version in the version sets, returning (set index, index within that set)
// Returns -1, -1 if not found.
func findVersion(data *persistencespb.VersioningData, buildID string) (setIndex, indexInSet int) {
	if buildID == "" {
		return -1, -1
	}
	for setIndex, set := range data.GetVersionSets() {
		for indexInSet, version := range set.GetBuildIds() {
			if version.Id == buildID {
				return setIndex, indexInSet
			}
		}
	}
	return -1, -1
}

func makeDefaultSet(data *persistencespb.VersioningData, setIx int, timestamp *hlc.Clock) {
	data.DefaultUpdateTimestamp = timestamp
	if len(data.VersionSets) <= 1 {
		return
	}
	if setIx < len(data.VersionSets)-1 {
		// Move the set to the end and shift all the others down
		moveMe := data.VersionSets[setIx]
		copy(data.VersionSets[setIx:], data.VersionSets[setIx+1:])
		data.VersionSets[len(data.VersionSets)-1] = moveMe
	}
}

func makeVersionInSetDefault(data *persistencespb.VersioningData, setIx, versionIx int, timestamp *hlc.Clock) {
	data.VersionSets[setIx].DefaultUpdateTimestamp = timestamp
	setVersions := data.VersionSets[setIx].BuildIds
	if len(setVersions) <= 1 {
		return
	}
	if versionIx < len(setVersions)-1 {
		// Move the build ID to the end and shift all the others down
		moveMe := setVersions[versionIx]
		copy(setVersions[versionIx:], setVersions[versionIx+1:])
		setVersions[len(setVersions)-1] = moveMe
	}
}

// Requires: caps is not nil
func lookupVersionSetForPoll(data *persistencespb.VersioningData, caps *commonpb.WorkerVersionCapabilities) (string, error) {
	// For poll, only the latest version in the compatible set can get tasks.
	// Find the version set that this worker is in.
	// Note data may be nil here, findVersion will return -1 then.
	setIdx, indexInSet := findVersion(data, caps.BuildId)
	if setIdx < 0 {
		// A poller is using a build ID but we don't know about that build ID. This can happen
		// in a replication scenario if pollers are running on the passive side before the data
		// has been replicated. Instead of rejecting, we can guess a set id based on the build
		// ID. If the build ID was the first in its set on the other side, then our guess is
		// right and things will work out. If not, then we'll guess wrong, but when the
		// versioning data replicates, we'll redirect the poll to the correct set id.
		// In the meantime (e.g. during an ungraceful failover) we can at least match tasks
		// using the exact same build ID.
		// TODO: add metric and log to make this situation visible
		guessedSetId := hashBuildId(caps.BuildId)
		return guessedSetId, nil
	}
	set := data.VersionSets[setIdx]
	lastIndex := len(set.BuildIds) - 1
	if indexInSet != lastIndex {
		return "", serviceerror.NewNewerBuildExists(set.BuildIds[lastIndex].Id)
	}
	return getSetID(set), nil
}

// Requires: caps is not nil
func checkVersionForStickyPoll(data *persistencespb.VersioningData, caps *commonpb.WorkerVersionCapabilities) error {
	// For poll, only the latest version in the compatible set can get tasks.
	// Find the version set that this worker is in.
	// Note data may be nil here, findVersion will return -1 then.
	setIdx, indexInSet := findVersion(data, caps.BuildId)
	if setIdx < 0 {
		// A poller is using a build ID but we don't know about that build ID. See comments in
		// lookupVersionSetForPoll. If we consider it the default for its set, then we should
		// leave it on the sticky queue here.
		return nil
	}
	set := data.VersionSets[setIdx]
	lastIndex := len(set.BuildIds) - 1
	if indexInSet != lastIndex {
		return serviceerror.NewNewerBuildExists(set.BuildIds[lastIndex].Id)
	}
	return nil
}

// For this function, buildId == "" means "use default"
func lookupVersionSetForAdd(data *persistencespb.VersioningData, buildId string) (string, error) {
	var set *persistencespb.CompatibleVersionSet
	if buildId == "" {
		// If this is a new workflow, assign it to the latest version.
		// (If it's an unversioned workflow that has already completed one or more tasks, then
		// leave it on the unversioned one. That case is handled already before we get here.)
		setLen := len(data.GetVersionSets())
		if setLen == 0 || data.VersionSets[setLen-1] == nil {
			return "", errEmptyVersioningData
		}
		set = data.VersionSets[setLen-1]
	} else {
		// For add, any version in the compatible set maps to the set.
		// Note data may be nil here, findVersion will return -1 then.
		setIdx, _ := findVersion(data, buildId)
		if setIdx < 0 {
			// A workflow has a build ID set, but we don't know about that build ID. This can
			// happen in replication scenario: the workflow itself was migrated and we failed
			// over, but the versioning data hasn't been migrated yet. Instead of rejecting it,
			// we can guess a set ID based on the build ID. If the build ID was the first in
			// its set on the other side, then our guess is right and things will work out. If
			// not, then we'll guess wrong, but when we get the replication event, we'll merge
			// the sets and use both ids.
			// TODO: this doesn't really work unless we persist the fact that we've created
			// this set? we can do that on the root. on other partitions... let's notify the
			// root?
			// TODO: add metric and log to make this situation visible
			guessedSetId := hashBuildId(buildId)
			return guessedSetId, nil
		}
		set = data.VersionSets[setIdx]
	}
	return getSetID(set), nil
}

// For this function, buildId == "" means "use default"
func checkVersionForStickyAdd(data *persistencespb.VersioningData, buildId string) error {
	if buildId == "" {
		// This shouldn't happen.
		return serviceerror.NewInternal("should have a build id directive on versioned sticky queue")
	}
	// For add, any version in the compatible set maps to the set.
	// Note data may be nil here, findVersion will return -1 then.
	setIdx, indexInSet := findVersion(data, buildId)
	if setIdx < 0 {
		// A poller is using a build ID but we don't know about that build ID. See comments in
		// lookupVersionSetForAdd. If we consider it the default for its set, then we should
		// leave it on the sticky queue here.
		return nil
	}
	// If this is not the set's default anymore, we need to kick it back to the regular queue.
	if indexInSet != len(data.VersionSets[setIdx].BuildIds)-1 {
		return serviceerrors.NewStickyWorkerUnavailable()
	}
	return nil
}

// getSetID returns an arbitrary but consistent member of the set.
// We want Add and Poll requests for the same set to converge on a single id so we can match
// them, but we don't have a single id for a set in the general case: in rare cases we may have
// multiple ids (due to failovers). We can do this by picking an arbitrary id in the set, e.g.
// the first. If the versioning data changes in any way, we'll re-resolve the set id, so this
// choice only has to be consistent within one version of the versioning data. (For correct
// handling of spooled tasks in Add, this does need to be an actual set id, not an arbitrary
// string.)
func getSetID(set *persistencespb.CompatibleVersionSet) string {
	return set.SetIds[0]
}

// ClearTombstones clears all tombstone build ids (with STATE_DELETED) from versioning data.
// Clones data to avoid mutating in place.
func ClearTombstones(versioningData *persistencespb.VersioningData) *persistencespb.VersioningData {
	modifiedData := shallowCloneVersioningData(versioningData)
	for setIdx, set := range modifiedData.GetVersionSets() {
		modifiedData.VersionSets[setIdx] = shallowCloneVersionSet(set)
	}
	for _, set := range modifiedData.GetVersionSets() {
		set.BuildIds = util.FilterSlice(set.BuildIds, func(buildId *persistencespb.BuildId) bool {
			return buildId.State != persistencespb.STATE_DELETED
		})
	}
	modifiedData.VersionSets = util.FilterSlice(modifiedData.VersionSets, func(set *persistencespb.CompatibleVersionSet) bool {
		return len(set.BuildIds) > 0
	})
	return modifiedData
}<|MERGE_RESOLUTION|>--- conflicted
+++ resolved
@@ -286,9 +286,6 @@
 			SetIds:   existingData.VersionSets[targetSetIdx].SetIds,
 			BuildIds: buildIDsCopy,
 		}
-<<<<<<< HEAD
-		makeVersionInSetDefault(modifiedData, targetSetIdx, versionInSetIdx, &timestamp)
-=======
 		makeVersionInSetDefault(&modifiedData, targetSetIdx, versionInSetIdx, &timestamp)
 	} else if mergeSets := req.GetMergeSets(); mergeSets != nil {
 		if targetSetIdx == -1 {
@@ -321,7 +318,6 @@
 		}
 		mergedData := MergeVersioningData(justPrimaryData, &modifiedData)
 		modifiedData = *mergedData
->>>>>>> 137886a7
 	}
 
 	return modifiedData, nil
